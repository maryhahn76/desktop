--- conflicted
+++ resolved
@@ -41,13 +41,8 @@
 export class StashDiffViewer extends React.PureComponent<
   IStashDiffViewerProps
 > {
-<<<<<<< HEAD
-  private onSelectedFileChanged = (file: FileChange) =>
-    this.props.dispatcher.selectStashedFile(
-=======
   private onSelectedFileChanged = (file: CommittedFileChange) =>
     this.props.dispatcher.changeStashedFileSelection(
->>>>>>> 90e7b68a
       this.props.repository,
       file
     )
