--- conflicted
+++ resolved
@@ -113,15 +113,7 @@
   }
 
   private onSelectionChanged = (row: number, source: SelectionSource) => {
-<<<<<<< HEAD
-    this.setState({
-      listItems: this.state.listItems,
-      selectedRowIndex: row,
-      filter: this.state.filter,
-    })
-=======
     this.setState({ ...this.state, selectedRowIndex: row })
->>>>>>> 7488a956
   }
 
   private canSelectRow = (row: number) => {
@@ -185,15 +177,7 @@
 
     if (event.key === 'ArrowDown') {
       if (this.state.listItems.length > 0) {
-<<<<<<< HEAD
-        this.setState({
-          listItems: this.state.listItems,
-          selectedRowIndex: list.nextSelectableRow('down', 0),
-          filter: this.state.filter,
-        }, () => {
-=======
         this.setState({ ...this.state, selectedRowIndex: list.nextSelectableRow('down', 0) }, () => {
->>>>>>> 7488a956
           list.focus()
         })
       }
@@ -201,15 +185,7 @@
       event.preventDefault()
     } else if (event.key === 'ArrowUp') {
       if (this.state.listItems.length > 0) {
-<<<<<<< HEAD
-        this.setState({
-          listItems: this.state.listItems,
-          selectedRowIndex: list.nextSelectableRow('up', 0),
-          filter: this.state.filter,
-        }, () => {
-=======
         this.setState({ ...this.state, selectedRowIndex: list.nextSelectableRow('up', 0) }, () => {
->>>>>>> 7488a956
           list.focus()
         })
       }
