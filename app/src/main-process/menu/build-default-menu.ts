import * as Path from 'path'
import { shell, Menu, ipcMain, app } from 'electron'
import { SharedProcess } from '../../shared-process/shared-process'
import { ensureItemIds } from './ensure-item-ids'
import { MenuEvent } from './menu-event'
import { LogFolder } from '../../lib/logging/logger'

export function buildDefaultMenu(sharedProcess: SharedProcess): Electron.Menu {
  const template = new Array<Electron.MenuItemConstructorOptions>()
  const separator: Electron.MenuItemConstructorOptions = { type: 'separator' }

  if (__DARWIN__) {
    template.push({
      label: 'GitHub Desktop',
      submenu: [
        { label: 'About GitHub Desktop', click: emit('show-about') },
        separator,
        {
          label: 'Preferences…',
          id: 'preferences',
          accelerator: 'CmdOrCtrl+,',
          click: emit('show-preferences'),
        },
        separator,
        {
          role: 'services',
          submenu: [],
        },
        separator,
        { role: 'hide' },
        { role: 'hideothers' },
        { role: 'unhide' },
        separator,
        { role: 'quit' },
      ],
    })
  }

  const fileMenu: Electron.MenuItemConstructorOptions = {
    label: __DARWIN__ ? 'File' : '&File',
    submenu: [
      {
        label: __DARWIN__ ? 'New Repository…' : 'New &repository…',
        click: emit('create-repository'),
        accelerator: 'CmdOrCtrl+N',
      },
      {
        label: __DARWIN__ ? 'New Branch…' : 'New &branch…',
        id: 'create-branch',
        accelerator: 'CmdOrCtrl+Shift+N',
        click: emit('create-branch'),
      },
      separator,
      {
        label: __DARWIN__ ? 'Add Local Repository…' : 'Add &local repository…',
        accelerator: 'CmdOrCtrl+O',
        click: emit('add-local-repository'),
      },
      {
        label: __DARWIN__ ? 'Clone Repository…' : 'Clo&ne repository…',
        accelerator: 'CmdOrCtrl+Shift+O',
        click: emit('clone-repository'),
      },
    ],
  }

  if (!__DARWIN__) {
    const fileItems = fileMenu.submenu as Electron.MenuItemConstructorOptions[]

    fileItems.push(
      separator,
      {
        label: '&Options…',
        id: 'preferences',
        accelerator: 'CmdOrCtrl+,',
        click: emit('show-preferences'),
      },
      separator,
      { role: 'quit' },
    )
  }

  template.push(fileMenu)

  template.push({
    label: __DARWIN__ ? 'Edit' : '&Edit',
    submenu: [
      { role: 'undo', label: __DARWIN__ ? 'Undo' : '&Undo' },
      { role: 'redo', label: __DARWIN__ ? 'Redo' : '&Redo' },
      separator,
      { role: 'cut', label: __DARWIN__ ? 'Cut' : 'Cu&t' },
      { role: 'copy', label: __DARWIN__ ? 'Copy' : '&Copy' },
      { role: 'paste', label: __DARWIN__ ? 'Paste' : '&Paste' },
      { role: 'selectall', label: __DARWIN__ ? 'Select All' : 'Select &all' },
    ],
  })

  template.push({
    label: __DARWIN__ ? 'View' : '&View',
    submenu: [
      {
        label: __DARWIN__ ? 'Show Changes' : '&Changes',
        id: 'show-changes',
        accelerator: 'CmdOrCtrl+1',
        click: emit('select-changes'),
      },
      {
        label: __DARWIN__ ? 'Show History' : '&History',
        id: 'show-history',
        accelerator: 'CmdOrCtrl+2',
        click: emit('select-history'),
      },
      {
        label: __DARWIN__ ? 'Show Repository List' : 'Repository &list',
        id: 'show-repository-list',
        accelerator: 'CmdOrCtrl+T',
        click: emit('choose-repository'),
      },
      {
        label: __DARWIN__ ? 'Show Branches List' : '&Branches list',
        id: 'show-branches-list',
        accelerator: 'CmdOrCtrl+B',
        click: emit('show-branches'),
      },
      separator,
      {
        label: __DARWIN__ ? 'Toggle Full Screen' : 'Toggle &full screen',
        role: 'togglefullscreen',
      },
      separator,
      {
        label: '&Reload',
        id: 'reload-window',
        accelerator: 'CmdOrCtrl+R',
        click (item: any, focusedWindow: Electron.BrowserWindow) {
          if (focusedWindow) {
            focusedWindow.reload()
          }
        },
        visible: __RELEASE_ENV__ !== 'production',
      },
      {
        id: 'show-devtools',
        label: __DARWIN__ ? 'Toggle Developer Tools' : '&Toggle developer tools',
        accelerator: (() => {
          return __DARWIN__ ? 'Alt+Command+I' : 'Ctrl+Shift+I'
        })(),
        click (item: any, focusedWindow: Electron.BrowserWindow) {
          if (focusedWindow) {
            focusedWindow.webContents.toggleDevTools()
          }
        },
      },
      {
        label: __DARWIN__ ? 'Debug Shared Process' : '&Debug shared process',
        click (item: any, focusedWindow: Electron.BrowserWindow) {
          sharedProcess.show()
        },
        visible: __RELEASE_ENV__ !== 'production',
      },
    ],
  })

  template.push({
    label: __DARWIN__ ? 'Repository' : '&Repository',
    id: 'repository',
    submenu: [
      {
        id: 'push',
        label: __DARWIN__ ? 'Push' : 'P&ush',
        accelerator: 'CmdOrCtrl+P',
        click: emit('push'),
      },
      {
        id: 'pull',
        label: __DARWIN__ ? 'Pull' : 'Pu&ll',
        accelerator: 'CmdOrCtrl+Shift+P',
        click: emit('pull'),
      },
      {
        label: __DARWIN__ ? 'Remove' : '&Remove',
        id: 'remove-repository',
        click: emit('remove-repository'),
      },
      separator,
      {
        id: 'view-repository-on-github',
        label: __DARWIN__ ? 'View on GitHub' : '&View on GitHub',
        accelerator: 'CmdOrCtrl+Alt+G',
        click: emit('view-repository-on-github'),
      },
      {
        label: __DARWIN__ ? 'Open in Terminal' : 'Op&en command prompt',
        id: 'open-in-shell',
        click: emit('open-in-shell'),
      },
      {
        label: __DARWIN__ ? 'Open in Finder' : '&Open in Explorer',
        id: 'open-working-directory',
        accelerator: 'CmdOrCtrl+Shift+F',
        click: emit('open-working-directory'),
      },
      separator,
      {
        label: __DARWIN__ ? 'Repository Settings…' : 'Repository &settings…',
        id: 'show-repository-settings',
        click: emit('show-repository-settings'),
      },
    ],
  })

  template.push({
    label: __DARWIN__ ? 'Branch' : '&Branch',
    id: 'branch',
    submenu: [
      {
        label: __DARWIN__ ? 'Rename…' : '&Rename…',
        id: 'rename-branch',
        click: emit('rename-branch'),
      },
      {
        label: __DARWIN__ ? 'Delete…' : '&Delete…',
        id: 'delete-branch',
        click: emit('delete-branch'),
      },
      separator,
      {
        label: __DARWIN__ ? 'Update From Default Branch' : '&Update from default branch',
        id: 'update-branch',
        click: emit('update-branch'),
      },
      {
        label: __DARWIN__ ? 'Merge Into Current Branch…' : '&Merge into current branch…',
        id: 'merge-branch',
        click: emit('merge-branch'),
      },
      separator,
      {
        label: __DARWIN__ ? 'Compare on GitHub' : '&Compare on GitHub',
        id: 'compare-branch',
        accelerator: 'CmdOrCtrl+Shift+C',
        click: emit('compare-branch'),
      },
    ],
  })

  if (__DARWIN__) {
    template.push({
      role: 'window',
      submenu: [
        { role: 'minimize' },
        { role: 'zoom' },
        { role: 'close' },
        separator,
        { role: 'front' },
      ],
    })
  }

  const submitIssueItem: Electron.MenuItemConstructorOptions = {
    label: __DARWIN__ ? 'Report Issue…' : 'Report issue…',
    click() {
      shell.openExternal('https://github.com/desktop/desktop/issues/new')
    },
  }

  const showLogsItem: Electron.MenuItemConstructorOptions = {
    label: __DARWIN__ ? 'Show Logs in Finder' : 'S&how logs in Explorer',
    click() {
      const path = Path.join(app.getPath('userData'), LogFolder)
      shell.showItemInFolder(path)
    },
  }

  const helpItems = [
    submitIssueItem,
    showLogsItem,
  ]

  if (__DEV__) {
<<<<<<< HEAD
    const throwUnhandledError: Electron.MenuItemConstructorOptions = {
      label: 'Boomtown…',
      click () {
        throw new Error('Boomtown!')
=======
    helpItems.push(
      separator,
      {
        label: 'Crash main process…',
        click () {
          throw new Error('Boomtown!')
        },
>>>>>>> fe049732
      },
      {
        label: 'Crash renderer process…',
        click: emit('boomtown'),
      },
    )
  }

  if (__DARWIN__) {
    template.push({
      role: 'help',
      submenu: helpItems,
    })
  } else {
    template.push({
      label: '&Help',
      submenu: [
        ...helpItems,
        separator,
        { label: '&About GitHub Desktop', click: emit('show-about') },
      ],
    })
  }

  ensureItemIds(template)

  return Menu.buildFromTemplate(template)
}

type ClickHandler = (menuItem: Electron.MenuItem, browserWindow: Electron.BrowserWindow, event: Electron.Event) => void

/**
 * Utility function returning a Click event handler which, when invoked, emits
 * the provided menu event over IPC.
 */
function emit(name: MenuEvent): ClickHandler {
  return (menuItem, window) => {
    if (window) {
      window.webContents.send('menu-event', { name })
    } else {
      ipcMain.emit('menu-event', { name })
    }
  }
}<|MERGE_RESOLUTION|>--- conflicted
+++ resolved
@@ -278,12 +278,6 @@
   ]
 
   if (__DEV__) {
-<<<<<<< HEAD
-    const throwUnhandledError: Electron.MenuItemConstructorOptions = {
-      label: 'Boomtown…',
-      click () {
-        throw new Error('Boomtown!')
-=======
     helpItems.push(
       separator,
       {
@@ -291,7 +285,6 @@
         click () {
           throw new Error('Boomtown!')
         },
->>>>>>> fe049732
       },
       {
         label: 'Crash renderer process…',
