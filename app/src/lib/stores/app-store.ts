import { ipcRenderer, remote } from 'electron'
import {
  IRepositoryState,
  IHistoryState,
  IAppState,
  RepositorySection,
  IChangesState,
  Popup,
  PopupType,
  Foldout,
  FoldoutType,
  IBranchesState,
  PossibleSelections,
  SelectionType,
  ICheckoutProgress,
  Progress,
  ImageDiffType,
  IRevertProgress,
} from '../app-state'
import { Account } from '../../models/account'
import { Repository } from '../../models/repository'
import { GitHubRepository } from '../../models/github-repository'
import {
  CommittedFileChange,
  WorkingDirectoryStatus,
  WorkingDirectoryFileChange,
} from '../../models/status'
import { DiffSelection, DiffSelectionType, DiffType } from '../../models/diff'
import {
  matchGitHubRepository,
  IMatchedGitHubRepository,
} from '../../lib/repository-matching'
import { API, getAccountForEndpoint, IAPIUser } from '../../lib/api'
import { caseInsensitiveCompare } from '../compare'
import { Branch, BranchType } from '../../models/branch'
import { TipState } from '../../models/tip'
import { CloningRepository } from '../../models/cloning-repository'
import { Commit } from '../../models/commit'
import { ExternalEditor, getAvailableEditors, parse } from '../editors'
import { IGitHubUser } from '../databases/github-user-database'
import { shell } from '../app-shell'
import { assertNever, forceUnwrap } from '../fatal-error'
import { BackgroundFetcher } from './helpers/background-fetcher'
import { formatCommitMessage } from '../format-commit-message'
import { AppMenu, IMenu } from '../../models/app-menu'
import {
  getAppMenu,
  updatePreferredAppMenuItemLabels,
} from '../../ui/main-process-proxy'
import { merge } from '../merge'
import { getAppPath } from '../../ui/lib/app-proxy'
import { StatsStore, ILaunchStats } from '../stats'
import { hasShownWelcomeFlow, markWelcomeFlowComplete } from '../welcome'
import { WindowState, getWindowState } from '../window-state'
import { fatalError } from '../fatal-error'
import { updateMenuState } from '../menu-update'

import {
  getAuthorIdentity,
  pull as pullRepo,
  push as pushRepo,
  createBranch,
  renameBranch,
  deleteBranch,
  getCommitDiff,
  getWorkingDirectoryDiff,
  getChangedFiles,
  updateRef,
  addRemote,
  getBranchAheadBehind,
  createCommit,
  checkoutBranch,
  getDefaultRemote,
  formatAsLocalRef,
  getMergeBase,
  getRemotes,
  ITrailer,
} from '../git'

import { launchExternalEditor } from '../editors'
import { TypedBaseStore } from './base-store'
import {
  AccountsStore,
  RepositoriesStore,
  RepositorySettingsStore,
  PullRequestStore,
  SignInStore,
  IssuesStore,
  GitStore,
  ICommitMessage,
  EmojiStore,
  GitHubUserStore,
  CloningRepositoriesStore,
  ForkedRemotePrefix,
} from '../stores'
import { validatedRepositoryPath } from './helpers/validated-repository-path'
import { IGitAccount } from '../git/authentication'
import { getGenericHostname, getGenericUsername } from '../generic-git-auth'
import { RetryActionType, RetryAction } from '../retry-actions'
import { findEditorOrDefault } from '../editors'
import {
  Shell,
  parse as parseShell,
  Default as DefaultShell,
  findShellOrDefault,
  launchShell,
} from '../shells'
import {
  installGlobalLFSFilters,
  isUsingLFS,
  installLFSHooks,
} from '../git/lfs'
import { CloneRepositoryTab } from '../../models/clone-repository-tab'
import { getAccountForRepository } from '../get-account-for-repository'
import { BranchesTab } from '../../models/branches-tab'
import { Owner } from '../../models/owner'
import { PullRequest } from '../../models/pull-request'
import { PullRequestUpdater } from './helpers/pull-request-updater'
import * as QueryString from 'querystring'
import { IRemote } from '../../models/remote'
import { IAuthor } from '../../models/author'

/**
 * Enum used by fetch to determine if
 * a fetch was initiated by the backgroundFetcher
 */
export enum FetchType {
  BackgroundTask,
  UserInitiatedTask,
}

const LastSelectedRepositoryIDKey = 'last-selected-repository-id'

const defaultSidebarWidth: number = 250
const sidebarWidthConfigKey: string = 'sidebar-width'

const defaultCommitSummaryWidth: number = 250
const commitSummaryWidthConfigKey: string = 'commit-summary-width'

const confirmRepoRemovalDefault: boolean = true
const confirmDiscardChangesDefault: boolean = true
const confirmRepoRemovalKey: string = 'confirmRepoRemoval'
const confirmDiscardChangesKey: string = 'confirmDiscardChanges'

const externalEditorKey: string = 'externalEditor'

const imageDiffTypeDefault = ImageDiffType.TwoUp
const imageDiffTypeKey = 'image-diff-type'

const shellKey = 'shell'

// background fetching should not occur more than once every two minutes
const BackgroundFetchMinimumInterval = 2 * 60 * 1000

export class AppStore extends TypedBaseStore<IAppState> {
  private accounts: ReadonlyArray<Account> = new Array<Account>()
  private repositories: ReadonlyArray<Repository> = new Array<Repository>()

  private selectedRepository: Repository | CloningRepository | null = null

  /** The background fetcher for the currently selected repository. */
  private currentBackgroundFetcher: BackgroundFetcher | null = null

  /** The pull request updater for the currently selected repository */
  private currentPullRequestUpdater: PullRequestUpdater | null = null

  private repositoryState = new Map<string, IRepositoryState>()
  private showWelcomeFlow = false
  private currentPopup: Popup | null = null
  private currentFoldout: Foldout | null = null
  private errors: ReadonlyArray<Error> = new Array<Error>()
  private emitQueued = false

  /** GitStores keyed by their hash. */
  private readonly gitStores = new Map<string, GitStore>()
  private readonly repositorySettingsStores = new Map<
    string,
    RepositorySettingsStore
  >()
  public readonly gitHubUserStore: GitHubUserStore
  private readonly cloningRepositoriesStore: CloningRepositoriesStore
  private readonly emojiStore: EmojiStore
  private readonly _issuesStore: IssuesStore
  private readonly signInStore: SignInStore
  private readonly accountsStore: AccountsStore
  private readonly repositoriesStore: RepositoriesStore
  private readonly statsStore: StatsStore
  private readonly pullRequestStore: PullRequestStore

  /** The issues store for all repositories. */
  public get issuesStore(): IssuesStore {
    return this._issuesStore
  }

  /**
   * The Application menu as an AppMenu instance or null if
   * the main process has not yet provided the renderer with
   * a copy of the application menu structure.
   */
  private appMenu: AppMenu | null = null

  /**
   * Used to highlight access keys throughout the app when the
   * Alt key is pressed. Only applicable on non-macOS platforms.
   */
  private highlightAccessKeys: boolean = false

  /**
   * A value indicating whether or not the current application
   * window has focus.
   */
  private appIsFocused: boolean = false

  private sidebarWidth: number = defaultSidebarWidth
  private commitSummaryWidth: number = defaultCommitSummaryWidth
  private windowState: WindowState
  private windowZoomFactor: number = 1
  private isUpdateAvailableBannerVisible: boolean = false
  private confirmRepoRemoval: boolean = confirmRepoRemovalDefault
  private confirmDiscardChanges: boolean = confirmDiscardChangesDefault
  private imageDiffType: ImageDiffType = imageDiffTypeDefault

  private selectedExternalEditor?: ExternalEditor

  /** The user's preferred shell. */
  private selectedShell = DefaultShell

  /** The current repository filter text */
  private repositoryFilterText: string = ''

  /** The function to resolve the current Open in Desktop flow. */
  private resolveOpenInDesktop:
    | ((repository: Repository | null) => void)
    | null = null

  private selectedCloneRepositoryTab: CloneRepositoryTab = CloneRepositoryTab.DotCom

  private selectedBranchesTab = BranchesTab.Branches

  public constructor(
    gitHubUserStore: GitHubUserStore,
    cloningRepositoriesStore: CloningRepositoriesStore,
    emojiStore: EmojiStore,
    issuesStore: IssuesStore,
    statsStore: StatsStore,
    signInStore: SignInStore,
    accountsStore: AccountsStore,
    repositoriesStore: RepositoriesStore,
    pullRequestStore: PullRequestStore
  ) {
    super()

    this.gitHubUserStore = gitHubUserStore
    this.cloningRepositoriesStore = cloningRepositoriesStore
    this.emojiStore = emojiStore
    this._issuesStore = issuesStore
    this.statsStore = statsStore
    this.signInStore = signInStore
    this.accountsStore = accountsStore
    this.repositoriesStore = repositoriesStore
    this.pullRequestStore = pullRequestStore
    this.showWelcomeFlow = !hasShownWelcomeFlow()

    const window = remote.getCurrentWindow()
    this.windowState = getWindowState(window)

    window.webContents.getZoomFactor(factor => {
      this.onWindowZoomFactorChanged(factor)
    })

    this.wireupIpcEventHandlers(window)
    this.wireupStoreEventHandlers()
    getAppMenu()
  }

  private wireupIpcEventHandlers(window: Electron.BrowserWindow) {
    ipcRenderer.on(
      'window-state-changed',
      (event: Electron.IpcMessageEvent, args: any[]) => {
        this.windowState = getWindowState(window)
        this.emitUpdate()
      }
    )

    ipcRenderer.on('zoom-factor-changed', (event: any, zoomFactor: number) => {
      this.onWindowZoomFactorChanged(zoomFactor)
    })

    ipcRenderer.on(
      'app-menu',
      (event: Electron.IpcMessageEvent, { menu }: { menu: IMenu }) => {
        this.setAppMenu(menu)
      }
    )
  }

  private wireupStoreEventHandlers() {
    this.gitHubUserStore.onDidUpdate(() => {
      this.emitUpdate()
    })

    this.cloningRepositoriesStore.onDidUpdate(() => {
      this.emitUpdate()
    })

    this.cloningRepositoriesStore.onDidError(e => this.emitError(e))

    this.signInStore.onDidAuthenticate(account => this._addAccount(account))
    this.signInStore.onDidUpdate(() => this.emitUpdate())
    this.signInStore.onDidError(error => this.emitError(error))

    this.accountsStore.onDidUpdate(async () => {
      const accounts = await this.accountsStore.getAll()
      this.accounts = accounts
      this.emitUpdate()
    })
    this.accountsStore.onDidError(error => this.emitError(error))

    this.repositoriesStore.onDidUpdate(async () => {
      const repositories = await this.repositoriesStore.getAll()
      this.repositories = repositories
      this.updateRepositorySelectionAfterRepositoriesChanged()
      this.emitUpdate()
    })

    this.pullRequestStore.onDidError(error => this.emitError(error))
    this.pullRequestStore.onDidUpdate(gitHubRepository =>
      this.onPullRequestStoreUpdated(gitHubRepository)
    )
  }

  /** Load the emoji from disk. */
  public loadEmoji() {
    const rootDir = getAppPath()
    this.emojiStore.read(rootDir).then(() => this.emitUpdate())
  }

  protected emitUpdate() {
    // If the window is hidden then we won't get an animation frame, but there
    // may still be work we wanna do in response to the state change. So
    // immediately emit the update.
    if (this.windowState === 'hidden') {
      this.emitUpdateNow()
      return
    }

    if (this.emitQueued) {
      return
    }

    this.emitQueued = true

    window.requestAnimationFrame(() => {
      this.emitUpdateNow()
    })
  }

  private emitUpdateNow() {
    this.emitQueued = false
    const state = this.getState()

    super.emitUpdate(state)
    updateMenuState(state, this.appMenu)
  }

  /**
   * Called when we have reason to suspect that the zoom factor
   * has changed. Note that this doesn't necessarily mean that it
   * has changed with regards to our internal state which is why
   * we double check before emitting an update.
   */
  private onWindowZoomFactorChanged(zoomFactor: number) {
    const current = this.windowZoomFactor
    this.windowZoomFactor = zoomFactor

    if (zoomFactor !== current) {
      this.emitUpdate()
    }
  }

  private getInitialRepositoryState(): IRepositoryState {
    return {
      historyState: {
        selection: {
          sha: null,
          file: null,
        },
        changedFiles: new Array<CommittedFileChange>(),
        history: new Array<string>(),
        diff: null,
      },
      changesState: {
        workingDirectory: WorkingDirectoryStatus.fromFiles(
          new Array<WorkingDirectoryFileChange>()
        ),
        selectedFileID: null,
        diff: null,
        contextualCommitMessage: null,
        commitMessage: null,
        coAuthors: [],
        showCoAuthoredBy: false,
      },
      selectedSection: RepositorySection.Changes,
      branchesState: {
        tip: { kind: TipState.Unknown },
        defaultBranch: null,
        allBranches: new Array<Branch>(),
        recentBranches: new Array<Branch>(),
        openPullRequests: [],
        currentPullRequest: null,
        isLoadingPullRequests: false,
      },
      commitAuthor: null,
      gitHubUsers: new Map<string, IGitHubUser>(),
      commits: new Map<string, Commit>(),
      localCommitSHAs: [],
      aheadBehind: null,
      remote: null,
      isPushPullFetchInProgress: false,
      isCommitting: false,
      lastFetched: null,
      checkoutProgress: null,
      pushPullFetchProgress: null,
      revertProgress: null,
    }
  }

  /** Get the state for the repository. */
  public getRepositoryState(repository: Repository): IRepositoryState {
    let state = this.repositoryState.get(repository.hash)
    if (state) {
      const gitHubUsers =
        this.gitHubUserStore.getUsersForRepository(repository) ||
        new Map<string, IGitHubUser>()
      return merge(state, { gitHubUsers })
    }

    state = this.getInitialRepositoryState()
    this.repositoryState.set(repository.hash, state)
    return state
  }

  private updateRepositoryState<K extends keyof IRepositoryState>(
    repository: Repository,
    fn: (state: IRepositoryState) => Pick<IRepositoryState, K>
  ) {
    const currentState = this.getRepositoryState(repository)
    const newValues = fn(currentState)
    this.repositoryState.set(repository.hash, merge(currentState, newValues))
  }

  private updateHistoryState<K extends keyof IHistoryState>(
    repository: Repository,
    fn: (historyState: IHistoryState) => Pick<IHistoryState, K>
  ) {
    this.updateRepositoryState(repository, state => {
      const historyState = state.historyState
      const newValues = fn(historyState)
      return { historyState: merge(historyState, newValues) }
    })
  }

  private updateChangesState<K extends keyof IChangesState>(
    repository: Repository,
    fn: (changesState: IChangesState) => Pick<IChangesState, K>
  ) {
    this.updateRepositoryState(repository, state => {
      const changesState = state.changesState
      const newState = merge(changesState, fn(changesState))
      return { changesState: newState }
    })
  }

  private updateBranchesState<K extends keyof IBranchesState>(
    repository: Repository,
    fn: (branchesState: IBranchesState) => Pick<IBranchesState, K>
  ) {
    this.updateRepositoryState(repository, state => {
      const changesState = state.branchesState
      const newState = merge(changesState, fn(changesState))
      return { branchesState: newState }
    })
  }

  private getSelectedState(): PossibleSelections | null {
    const repository = this.selectedRepository
    if (!repository) {
      return null
    }

    if (repository instanceof CloningRepository) {
      const progress = this.cloningRepositoriesStore.getRepositoryState(
        repository
      )
      if (!progress) {
        return null
      }

      return {
        type: SelectionType.CloningRepository,
        repository,
        progress,
      }
    }

    if (repository.missing) {
      return {
        type: SelectionType.MissingRepository,
        repository,
      }
    }

    return {
      type: SelectionType.Repository,
      repository,
      state: this.getRepositoryState(repository),
    }
  }

  public getState(): IAppState {
    return {
      accounts: this.accounts,
      repositories: [
        ...this.repositories,
        ...this.cloningRepositoriesStore.repositories,
      ],
      windowState: this.windowState,
      windowZoomFactor: this.windowZoomFactor,
      appIsFocused: this.appIsFocused,
      selectedState: this.getSelectedState(),
      signInState: this.signInStore.getState(),
      currentPopup: this.currentPopup,
      currentFoldout: this.currentFoldout,
      errors: this.errors,
      showWelcomeFlow: this.showWelcomeFlow,
      emoji: this.emojiStore.emoji,
      sidebarWidth: this.sidebarWidth,
      commitSummaryWidth: this.commitSummaryWidth,
      appMenuState: this.appMenu ? this.appMenu.openMenus : [],
      titleBarStyle: this.showWelcomeFlow ? 'light' : 'dark',
      highlightAccessKeys: this.highlightAccessKeys,
      isUpdateAvailableBannerVisible: this.isUpdateAvailableBannerVisible,
      askForConfirmationOnRepositoryRemoval: this.confirmRepoRemoval,
      askForConfirmationOnDiscardChanges: this.confirmDiscardChanges,
      selectedExternalEditor: this.selectedExternalEditor,
      imageDiffType: this.imageDiffType,
      selectedShell: this.selectedShell,
      repositoryFilterText: this.repositoryFilterText,
      selectedCloneRepositoryTab: this.selectedCloneRepositoryTab,
      selectedBranchesTab: this.selectedBranchesTab,
    }
  }

  private onGitStoreUpdated(repository: Repository, gitStore: GitStore) {
    this.updateHistoryState(repository, state => ({
      history: gitStore.history,
    }))

    this.updateBranchesState(repository, state => ({
      tip: gitStore.tip,
      defaultBranch: gitStore.defaultBranch,
      allBranches: gitStore.allBranches,
      recentBranches: gitStore.recentBranches,
    }))

    this.updateChangesState(repository, state => ({
      commitMessage: gitStore.commitMessage,
      contextualCommitMessage: gitStore.contextualCommitMessage,
      showCoAuthoredBy: gitStore.showCoAuthoredBy,
      coAuthors: gitStore.coAuthors,
    }))

    this.updateRepositoryState(repository, state => ({
      commits: gitStore.commits,
      localCommitSHAs: gitStore.localCommitSHAs,
      aheadBehind: gitStore.aheadBehind,
      remote: gitStore.remote,
      lastFetched: gitStore.lastFetched,
    }))

    this.emitUpdate()
  }

  private removeGitStore(repository: Repository) {
    if (this.gitStores.has(repository.hash)) {
      this.gitStores.delete(repository.hash)
    }
  }

  private getGitStore(repository: Repository): GitStore {
    let gitStore = this.gitStores.get(repository.hash)
    if (!gitStore) {
      gitStore = new GitStore(repository, shell)
      gitStore.onDidUpdate(() => this.onGitStoreUpdated(repository, gitStore!))
      gitStore.onDidLoadNewCommits(commits =>
        this.loadAndCacheUsers(repository, this.accounts, commits)
      )
      gitStore.onDidError(error => this.emitError(error))

      this.gitStores.set(repository.hash, gitStore)
    }

    return gitStore
  }

  private removeRepositorySettingsStore(repository: Repository) {
    const key = repository.hash

    if (this.repositorySettingsStores.has(key)) {
      this.repositorySettingsStores.delete(key)
    }
  }

  private getRepositorySettingsStore(
    repository: Repository
  ): RepositorySettingsStore {
    let store = this.repositorySettingsStores.get(repository.hash)

    if (store == null) {
      store = new RepositorySettingsStore(repository)

      store.onDidError(error => this.emitError(error))

      this.repositorySettingsStores.set(repository.hash, store)
    }

    return store
  }

  /** This shouldn't be called directly. See `Dispatcher`. */
  public async _loadHistory(repository: Repository): Promise<void> {
    const gitStore = this.getGitStore(repository)
    await gitStore.loadHistory()

    const state = this.getRepositoryState(repository).historyState
    let newSelection = state.selection
    const history = state.history
    const selectedSHA = state.selection.sha
    if (selectedSHA) {
      const index = history.findIndex(sha => sha === selectedSHA)
      // Our selected SHA disappeared, so clear the selection.
      if (index < 0) {
        newSelection = {
          sha: null,
          file: null,
        }
      }
    }

    if (!newSelection.sha && history.length > 0) {
      this._changeHistoryCommitSelection(repository, history[0])
      this._loadChangedFilesForCurrentSelection(repository)
    }

    this.emitUpdate()
  }

  /** This shouldn't be called directly. See `Dispatcher`. */
  public _loadNextHistoryBatch(repository: Repository): Promise<void> {
    const gitStore = this.getGitStore(repository)
    return gitStore.loadNextHistoryBatch()
  }

  /** This shouldn't be called directly. See `Dispatcher`. */
  public async _loadChangedFilesForCurrentSelection(
    repository: Repository
  ): Promise<void> {
    const state = this.getRepositoryState(repository)
    const selection = state.historyState.selection
    const currentSHA = selection.sha
    if (!currentSHA) {
      return
    }

    const gitStore = this.getGitStore(repository)
    const changedFiles = await gitStore.performFailableOperation(() =>
      getChangedFiles(repository, currentSHA)
    )
    if (!changedFiles) {
      return
    }

    // The selection could have changed between when we started loading the
    // changed files and we finished. We might wanna store the changed files per
    // SHA/path.
    if (currentSHA !== state.historyState.selection.sha) {
      return
    }

    // if we're selecting a commit for the first time, we should select the
    // first file in the commit and render the diff immediately

    const noFileSelected = selection.file === null

    const firstFileOrDefault =
      noFileSelected && changedFiles.length ? changedFiles[0] : selection.file

    const selectionOrFirstFile = {
      file: firstFileOrDefault,
      sha: selection.sha,
    }

    this.updateHistoryState(repository, state => ({ changedFiles }))

    this.emitUpdate()

    if (selectionOrFirstFile.file) {
      this._changeHistoryFileSelection(repository, selectionOrFirstFile.file)
    }
  }

  /** This shouldn't be called directly. See `Dispatcher`. */
  public async _changeHistoryCommitSelection(
    repository: Repository,
    sha: string
  ): Promise<void> {
    this.updateHistoryState(repository, state => {
      const commitChanged = state.selection.sha !== sha
      const changedFiles = commitChanged
        ? new Array<CommittedFileChange>()
        : state.changedFiles
      const file = commitChanged ? null : state.selection.file
      const selection = { sha, file }
      const diff = null

      return { selection, changedFiles, diff }
    })
    this.emitUpdate()
  }

  /** This shouldn't be called directly. See `Dispatcher`. */
  public async _setRepositoryFilterText(text: string): Promise<void> {
    this.repositoryFilterText = text
    this.emitUpdate()
  }

  /** This shouldn't be called directly. See `Dispatcher`. */
  public async _changeHistoryFileSelection(
    repository: Repository,
    file: CommittedFileChange
  ): Promise<void> {
    this.updateHistoryState(repository, state => {
      const selection = { sha: state.selection.sha, file }
      const diff = null
      return { selection, diff }
    })
    this.emitUpdate()

    const stateBeforeLoad = this.getRepositoryState(repository)
    const sha = stateBeforeLoad.historyState.selection.sha

    if (!sha) {
      if (__DEV__) {
        throw new Error(
          "No currently selected sha yet we've been asked to switch file selection"
        )
      } else {
        return
      }
    }

    const diff = await getCommitDiff(repository, file, sha)

    const stateAfterLoad = this.getRepositoryState(repository)

    // A whole bunch of things could have happened since we initiated the diff load
    if (
      stateAfterLoad.historyState.selection.sha !==
      stateBeforeLoad.historyState.selection.sha
    ) {
      return
    }
    if (!stateAfterLoad.historyState.selection.file) {
      return
    }
    if (stateAfterLoad.historyState.selection.file.id !== file.id) {
      return
    }

    this.updateHistoryState(repository, state => {
      const selection = { sha: state.selection.sha, file }
      return { selection, diff }
    })

    this.emitUpdate()
  }

  /** This shouldn't be called directly. See `Dispatcher`. */
  public async _selectRepository(
    repository: Repository | CloningRepository | null
  ): Promise<Repository | null> {
    const previouslySelectedRepository = this.selectedRepository

    this.selectedRepository = repository

    this.emitUpdate()
    this.stopBackgroundFetching()
    this.stopPullRequestUpdater()

    if (repository == null) {
      return Promise.resolve(null)
    }

    if (!(repository instanceof Repository)) {
      return Promise.resolve(null)
    }

    localStorage.setItem(LastSelectedRepositoryIDKey, repository.id.toString())

    if (repository.missing) {
      // as the repository is no longer found on disk, cleaning this up
      // ensures we don't accidentally run any Git operations against the
      // wrong location if the user then relocates the `.git` folder elsewhere
      this.removeGitStore(repository)
      this.removeRepositorySettingsStore(repository)
      return Promise.resolve(null)
    }

    this._refreshRepository(repository)

    const gitHubRepository = repository.gitHubRepository

    if (gitHubRepository != null) {
      this._updateIssues(gitHubRepository)

      this._loadPullRequests(repository, async () => {
        this._pullRequestStore.fetchPullRequestsFromCache(gitHubRepository)
      })
    }

    // The selected repository could have changed while we were refreshing.
    if (this.selectedRepository !== repository) {
      return null
    }

    // "Clone in Desktop" from a cold start can trigger this twice, and
    // for edge cases where _selectRepository is re-entract, calling this here
    // ensures we clean up the existing background fetcher correctly (if set)
    this.stopBackgroundFetching()
    this.stopPullRequestUpdater()

    this.startBackgroundFetching(repository, !previouslySelectedRepository)
    this.startPullRequestUpdater(repository)

    this.refreshMentionables(repository)

    this.addUpstreamRemoteIfNeeded(repository)

    return this._repositoryWithRefreshedGitHubRepository(repository)
  }

  public async _updateIssues(repository: GitHubRepository) {
    const user = getAccountForEndpoint(this.accounts, repository.endpoint)
    if (!user) {
      return
    }

    try {
      await this._issuesStore.fetchIssues(repository, user)
    } catch (e) {
      log.warn(`Unable to fetch issues for ${repository.fullName}`, e)
    }
  }

  private stopBackgroundFetching() {
    const backgroundFetcher = this.currentBackgroundFetcher
    if (backgroundFetcher) {
      backgroundFetcher.stop()
      this.currentBackgroundFetcher = null
    }
  }

  private refreshMentionables(repository: Repository) {
    const account = getAccountForRepository(this.accounts, repository)
    if (!account) {
      return
    }

    const gitHubRepository = repository.gitHubRepository
    if (!gitHubRepository) {
      return
    }

    this.gitHubUserStore.updateMentionables(gitHubRepository, account)
  }

  private startPullRequestUpdater(repository: Repository) {
    if (this.currentPullRequestUpdater) {
      fatalError(
        `A pull request updater is already active and cannot start updating on ${
          repository.name
        }`
      )

      return
    }

    if (!repository.gitHubRepository) {
      return
    }

    const account = getAccountForRepository(this.accounts, repository)

    if (!account) {
      return
    }

    const updater = new PullRequestUpdater(
      repository,
      account,
      this.pullRequestStore
    )
    this.currentPullRequestUpdater = updater

    this.currentPullRequestUpdater.start()
  }

  private stopPullRequestUpdater() {
    const updater = this.currentPullRequestUpdater

    if (updater) {
      updater.stop()
      this.currentPullRequestUpdater = null
    }
  }

  private shouldBackgroundFetch(repository: Repository): boolean {
    const gitStore = this.getGitStore(repository)
    const lastFetched = gitStore.lastFetched

    if (!lastFetched) {
      return true
    }

    const now = new Date()
    const timeSinceFetch = now.getTime() - lastFetched.getTime()

    if (timeSinceFetch < BackgroundFetchMinimumInterval) {
      const timeInSeconds = Math.floor(timeSinceFetch / 1000)

      log.debug(
        `skipping background fetch as repository was fetched ${timeInSeconds}s ago`
      )
      return false
    }

    return true
  }

  private startBackgroundFetching(
    repository: Repository,
    withInitialSkew: boolean
  ) {
    if (this.currentBackgroundFetcher) {
      fatalError(
        `We should only have on background fetcher active at once, but we're trying to start background fetching on ${
          repository.name
        } while another background fetcher is still active!`
      )
      return
    }

    const account = getAccountForRepository(this.accounts, repository)
    if (!account) {
      return
    }

    if (!repository.gitHubRepository) {
      return
    }

    const fetcher = new BackgroundFetcher(
      repository,
      account,
      r => this.performFetch(r, account, FetchType.BackgroundTask),
      r => this.shouldBackgroundFetch(r)
    )
    fetcher.start(withInitialSkew)
    this.currentBackgroundFetcher = fetcher
  }

  /** Load the initial state for the app. */
  public async loadInitialState() {
    const [accounts, repositories] = await Promise.all([
      this.accountsStore.getAll(),
      this.repositoriesStore.getAll(),
    ])

    log.info(
      `[AppStore] loading ${repositories.length} repositories from store`
    )
    accounts.forEach(a => {
      log.info(`[AppStore] found account: ${a.login} (${a.name})`)
    })

    this.accounts = accounts
    this.repositories = repositories

    // doing this that the current user can be found by any of their email addresses
    for (const account of accounts) {
      const userAssociations: ReadonlyArray<IGitHubUser> = account.emails.map(
        email =>
          // NB: We're not using object spread here because `account` has more
          // keys than we want.
          ({
            endpoint: account.endpoint,
            email: email.email,
            login: account.login,
            avatarURL: account.avatarURL,
            name: account.name,
          })
      )

      for (const user of userAssociations) {
        this.gitHubUserStore.cacheUser(user)
      }
    }

    this.updateRepositorySelectionAfterRepositoriesChanged()

    this.sidebarWidth =
      parseInt(localStorage.getItem(sidebarWidthConfigKey) || '', 10) ||
      defaultSidebarWidth
    this.commitSummaryWidth =
      parseInt(localStorage.getItem(commitSummaryWidthConfigKey) || '', 10) ||
      defaultCommitSummaryWidth

    const confirmRepositoryRemovalValue = localStorage.getItem(
      confirmRepoRemovalKey
    )

    this.confirmRepoRemoval =
      confirmRepositoryRemovalValue === null
        ? confirmRepoRemovalDefault
        : confirmRepositoryRemovalValue === '1'

    const confirmDiscardChangesValue = localStorage.getItem(
      confirmDiscardChangesKey
    )

    this.confirmDiscardChanges =
      confirmDiscardChangesValue === null
        ? confirmDiscardChangesDefault
        : confirmDiscardChangesValue === '1'

    const externalEditorValue = await this.getSelectedExternalEditor()
    if (externalEditorValue) {
      this.selectedExternalEditor = externalEditorValue
    }

    const shellValue = localStorage.getItem(shellKey)
    this.selectedShell = shellValue ? parseShell(shellValue) : DefaultShell

    this.updateMenuItemLabels()

    const imageDiffTypeValue = localStorage.getItem(imageDiffTypeKey)
    this.imageDiffType =
      imageDiffTypeValue === null
        ? imageDiffTypeDefault
        : parseInt(imageDiffTypeValue)

    this.emitUpdateNow()

    this.accountsStore.refresh()
  }

  private async getSelectedExternalEditor(): Promise<ExternalEditor | null> {
    const externalEditorValue = localStorage.getItem(externalEditorKey)
    if (externalEditorValue) {
      const value = parse(externalEditorValue)
      if (value) {
        return value
      }
    }

    const editors = await getAvailableEditors()
    if (editors.length) {
      const value = editors[0].editor
      // store this value to avoid the lookup next time
      localStorage.setItem(externalEditorKey, value)
      return value
    }

    return null
  }

  /**
   * Update menu labels for editor, shell, and pull requests.
   */
  private updateMenuItemLabels(repository?: Repository) {
    const editorLabel = this.selectedExternalEditor
      ? `Open in ${this.selectedExternalEditor}`
      : undefined

    const prLabel = repository
      ? this.getPullRequestLabel(repository)
      : undefined

    updatePreferredAppMenuItemLabels({
      editor: editorLabel,
      pullRequestLabel: prLabel,
      shell: `Open in ${this.selectedShell}`,
    })
  }

  private getPullRequestLabel(repository: Repository) {
    const githubRepository = repository.gitHubRepository
    const defaultPRLabel = __DARWIN__
      ? 'Create Pull Request'
      : 'Create &pull request'

    if (!githubRepository) {
      return defaultPRLabel
    }

    const repositoryState = this.repositoryState.get(repository.hash)

    if (!repositoryState) {
      return defaultPRLabel
    }

    const branchState = repositoryState.branchesState

    if (!branchState.currentPullRequest) {
      return defaultPRLabel
    }

    return __DARWIN__ ? 'Show Pull Request' : 'Show &pull request'
  }

  private updateRepositorySelectionAfterRepositoriesChanged() {
    const selectedRepository = this.selectedRepository
    let newSelectedRepository: Repository | CloningRepository | null = this
      .selectedRepository
    if (selectedRepository) {
      const r =
        this.repositories.find(
          r =>
            r.constructor === selectedRepository.constructor &&
            r.id === selectedRepository.id
        ) || null

      newSelectedRepository = r
    }

    if (newSelectedRepository === null && this.repositories.length > 0) {
      const lastSelectedID = parseInt(
        localStorage.getItem(LastSelectedRepositoryIDKey) || '',
        10
      )
      if (lastSelectedID && !isNaN(lastSelectedID)) {
        newSelectedRepository =
          this.repositories.find(r => r.id === lastSelectedID) || null
      }

      if (!newSelectedRepository) {
        newSelectedRepository = this.repositories[0]
      }
    }

    const repositoryChanged =
      (selectedRepository &&
        newSelectedRepository &&
        selectedRepository.hash !== newSelectedRepository.hash) ||
      (selectedRepository && !newSelectedRepository) ||
      (!selectedRepository && newSelectedRepository)
    if (repositoryChanged) {
      this._selectRepository(newSelectedRepository)
      this.emitUpdate()
    }
  }

  /** This shouldn't be called directly. See `Dispatcher`. */
  public async _loadStatus(
    repository: Repository,
    clearPartialState: boolean = false
  ): Promise<void> {
    const gitStore = this.getGitStore(repository)
    const status = await gitStore.loadStatus()

    if (!status) {
      return
    }

    this.updateChangesState(repository, state => {
      // Populate a map for all files in the current working directory state
      const filesByID = new Map<string, WorkingDirectoryFileChange>()
      state.workingDirectory.files.forEach(f => filesByID.set(f.id, f))

      // Attempt to preserve the selection state for each file in the new
      // working directory state by looking at the current files
      const mergedFiles = status.workingDirectory.files
        .map(file => {
          const existingFile = filesByID.get(file.id)
          if (existingFile) {
            if (clearPartialState) {
              if (
                existingFile.selection.getSelectionType() ===
                DiffSelectionType.Partial
              ) {
                return file.withIncludeAll(false)
              }
            }

            return file.withSelection(existingFile.selection)
          } else {
            return file
          }
        })
        .sort((x, y) => caseInsensitiveCompare(x.path, y.path))

      const workingDirectory = WorkingDirectoryStatus.fromFiles(mergedFiles)

      let selectedFileID = state.selectedFileID
      const matchedFile = mergedFiles.find(x => x.id === selectedFileID)

      // Select the first file if we don't have anything selected.
      if ((!selectedFileID || !matchedFile) && mergedFiles.length) {
        selectedFileID = mergedFiles[0].id || null
      }

      // The file selection could have changed if the previously selected file
      // is no longer selectable (it was reverted or committed) but if it hasn't
      // changed we can reuse the diff.
      const sameSelectedFileExists = state.selectedFileID
        ? workingDirectory.findFileWithID(state.selectedFileID)
        : null
      const diff = sameSelectedFileExists ? state.diff : null
      return { workingDirectory, selectedFileID, diff }
    })
    this.emitUpdate()

    this.updateChangesDiffForCurrentSelection(repository)
  }

  /** This shouldn't be called directly. See `Dispatcher`. */
  public async _changeRepositorySection(
    repository: Repository,
    selectedSection: RepositorySection
  ): Promise<void> {
    this.updateRepositoryState(repository, state => ({ selectedSection }))
    this.emitUpdate()

    if (selectedSection === RepositorySection.History) {
      return this.refreshHistorySection(repository)
    } else if (selectedSection === RepositorySection.Changes) {
      return this.refreshChangesSection(repository, {
        includingStatus: true,
        clearPartialState: false,
      })
    }
  }

  /** This shouldn't be called directly. See `Dispatcher`. */
  public async _changeChangesSelection(
    repository: Repository,
    selectedFile: WorkingDirectoryFileChange | null
  ): Promise<void> {
    this.updateChangesState(repository, state => ({
      selectedFileID: selectedFile ? selectedFile.id : null,
      diff: null,
    }))
    this.emitUpdate()

    this.updateChangesDiffForCurrentSelection(repository)
  }

  /**
   * Loads or re-loads (refreshes) the diff for the currently selected file
   * in the working directory. This operation is a noop if there's no currently
   * selected file.
   */
  private async updateChangesDiffForCurrentSelection(
    repository: Repository
  ): Promise<void> {
    const stateBeforeLoad = this.getRepositoryState(repository)
    const changesStateBeforeLoad = stateBeforeLoad.changesState
    const selectedFileIDBeforeLoad = changesStateBeforeLoad.selectedFileID
    if (!selectedFileIDBeforeLoad) {
      return
    }

    const selectedFileBeforeLoad = changesStateBeforeLoad.workingDirectory.findFileWithID(
      selectedFileIDBeforeLoad
    )
    if (!selectedFileBeforeLoad) {
      return
    }

    const diff = await getWorkingDirectoryDiff(
      repository,
      selectedFileBeforeLoad
    )

    const stateAfterLoad = this.getRepositoryState(repository)
    const changesState = stateAfterLoad.changesState
    const selectedFileID = changesState.selectedFileID

    // A different file could have been selected while we were loading the diff
    // in which case we no longer care about the diff we just loaded.
    if (!selectedFileID) {
      return
    }
    if (selectedFileID !== selectedFileIDBeforeLoad) {
      return
    }

    const currentlySelectedFile = changesState.workingDirectory.findFileWithID(
      selectedFileID
    )
    if (!currentlySelectedFile) {
      return
    }

    const selectableLines = new Set<number>()
    if (diff.kind === DiffType.Text) {
      // The diff might have changed dramatically since last we loaded it.
      // Ideally we would be more clever about validating that any partial
      // selection state is still valid by ensuring that selected lines still
      // exist but for now we'll settle on just updating the selectable lines
      // such that any previously selected line which now no longer exists or
      // has been turned into a context line isn't still selected.
      diff.hunks.forEach(h => {
        h.lines.forEach((line, index) => {
          if (line.isIncludeableLine()) {
            selectableLines.add(h.unifiedDiffStart + index)
          }
        })
      })
    }

    const newSelection = currentlySelectedFile.selection.withSelectableLines(
      selectableLines
    )
    const selectedFile = currentlySelectedFile.withSelection(newSelection)
    const updatedFiles = changesState.workingDirectory.files.map(
      f => (f.id === selectedFile.id ? selectedFile : f)
    )
    const workingDirectory = WorkingDirectoryStatus.fromFiles(updatedFiles)

    this.updateChangesState(repository, state => ({ diff, workingDirectory }))
    this.emitUpdate()
  }

  /** This shouldn't be called directly. See `Dispatcher`. */
  public async _commitIncludedChanges(
    repository: Repository,
    summary: string,
    description: string | null,
    trailers?: ReadonlyArray<ITrailer>
  ): Promise<boolean> {
    const state = this.getRepositoryState(repository)
    const files = state.changesState.workingDirectory.files
    const selectedFiles = files.filter(file => {
      return file.selection.getSelectionType() !== DiffSelectionType.None
    })

    const gitStore = this.getGitStore(repository)

    const result = await this.isCommitting(repository, () => {
      return gitStore.performFailableOperation(async () => {
        const message = await formatCommitMessage(
          repository,
          summary,
          description,
          trailers
        )
        return createCommit(repository, message, selectedFiles)
      })
    })

    if (result) {
      this.statsStore.recordCommit()

      const includedPartialSelections = files.some(
        file => file.selection.getSelectionType() === DiffSelectionType.Partial
      )
      if (includedPartialSelections) {
        this.statsStore.recordPartialCommit()
      }

      await this._refreshRepository(repository)
      await this.refreshChangesSection(repository, {
        includingStatus: true,
        clearPartialState: true,
      })
    }

    return result || false
  }

  /** This shouldn't be called directly. See `Dispatcher`. */
  public _changeFileIncluded(
    repository: Repository,
    file: WorkingDirectoryFileChange,
    include: boolean
  ): Promise<void> {
    const selection = include
      ? file.selection.withSelectAll()
      : file.selection.withSelectNone()
    this.updateWorkingDirectoryFileSelection(repository, file, selection)
    return Promise.resolve()
  }

  /** This shouldn't be called directly. See `Dispatcher`. */
  public _changeFileLineSelection(
    repository: Repository,
    file: WorkingDirectoryFileChange,
    diffSelection: DiffSelection
  ): Promise<void> {
    this.updateWorkingDirectoryFileSelection(repository, file, diffSelection)
    return Promise.resolve()
  }

  /**
   * Updates the selection for the given file in the working directory state and
   * emits an update event.
   */
  private updateWorkingDirectoryFileSelection(
    repository: Repository,
    file: WorkingDirectoryFileChange,
    selection: DiffSelection
  ) {
    this.updateChangesState(repository, state => {
      const newFiles = state.workingDirectory.files.map(
        f => (f.id === file.id ? f.withSelection(selection) : f)
      )

      const workingDirectory = WorkingDirectoryStatus.fromFiles(newFiles)
      const diff = state.selectedFileID ? state.diff : null
      return { workingDirectory, diff }
    })

    this.emitUpdate()
  }

  /** This shouldn't be called directly. See `Dispatcher`. */
  public _changeIncludeAllFiles(
    repository: Repository,
    includeAll: boolean
  ): Promise<void> {
    this.updateChangesState(repository, state => {
      const workingDirectory = state.workingDirectory.withIncludeAllFiles(
        includeAll
      )
      return { workingDirectory }
    })

    this.emitUpdate()

    return Promise.resolve()
  }

  /** This shouldn't be called directly. See `Dispatcher`. */
  public async _refreshRepository(repository: Repository): Promise<void> {
    if (repository.missing) {
      return
    }

    const state = this.getRepositoryState(repository)
    const gitStore = this.getGitStore(repository)

    // When refreshing we *always* check the status so that we can update the
    // changes indicator in the tab bar. But we only load History if it's
    // selected.
    await Promise.all([this._loadStatus(repository), gitStore.loadBranches()])

    const section = state.selectedSection
    let refreshSectionPromise: Promise<void>

    if (section === RepositorySection.History) {
      refreshSectionPromise = this.refreshHistorySection(repository)
    } else if (section === RepositorySection.Changes) {
      refreshSectionPromise = this.refreshChangesSection(repository, {
        includingStatus: false,
        clearPartialState: false,
      })
    } else {
      return assertNever(section, `Unknown section: ${section}`)
    }

    await Promise.all([
      gitStore.loadCurrentRemote(),
      gitStore.updateLastFetched(),
      this.refreshAuthor(repository),
      gitStore.loadContextualCommitMessage(),
      refreshSectionPromise,
      gitStore.loadUpstreamRemote(),
    ])

    this._updateCurrentPullRequest(repository)
    this.updateMenuItemLabels(repository)
  }

  /**
   * Refresh all the data for the Changes section.
   *
   * This will be called automatically when appropriate.
   */
  private async refreshChangesSection(
    repository: Repository,
    options: { includingStatus: boolean; clearPartialState: boolean }
  ): Promise<void> {
    if (options.includingStatus) {
      await this._loadStatus(repository, options.clearPartialState)
    }

    const gitStore = this.getGitStore(repository)
    const state = this.getRepositoryState(repository)

    if (state.branchesState.tip.kind === TipState.Valid) {
      const currentBranch = state.branchesState.tip.branch
      await gitStore.loadLocalCommits(currentBranch)
    } else if (state.branchesState.tip.kind === TipState.Unborn) {
      await gitStore.loadLocalCommits(null)
    }
  }

  /**
   * Refresh all the data for the History section.
   *
   * This will be called automatically when appropriate.
   */
  private async refreshHistorySection(repository: Repository): Promise<void> {
    const gitStore = this.getGitStore(repository)
    const state = this.getRepositoryState(repository)
    const tip = state.branchesState.tip

    if (tip.kind === TipState.Valid) {
      await gitStore.loadLocalCommits(tip.branch)
    }

    return this._loadHistory(repository)
  }

  private async refreshAuthor(repository: Repository): Promise<void> {
    const gitStore = this.getGitStore(repository)
    const commitAuthor =
      (await gitStore.performFailableOperation(() =>
        getAuthorIdentity(repository)
      )) || null

    this.updateRepositoryState(repository, state => ({ commitAuthor }))
    this.emitUpdate()
  }

  /** This shouldn't be called directly. See `Dispatcher`. */
  public async _showPopup(popup: Popup): Promise<void> {
    this._closePopup()

    // Always close the app menu when showing a pop up. This is only
    // applicable on Windows where we draw a custom app menu.
    this._closeFoldout(FoldoutType.AppMenu)

    this.currentPopup = popup
    this.emitUpdate()
  }

  /** This shouldn't be called directly. See `Dispatcher`. */
  public _closePopup(): Promise<void> {
    const currentPopup = this.currentPopup
    if (currentPopup == null) {
      return Promise.resolve()
    }

    if (currentPopup.type === PopupType.CloneRepository) {
      this._completeOpenInDesktop(() => Promise.resolve(null))
    }

    this.currentPopup = null
    this.emitUpdate()

    return Promise.resolve()
  }

  /** This shouldn't be called directly. See `Dispatcher`. */
  public async _showFoldout(foldout: Foldout): Promise<void> {
    this.currentFoldout = foldout
    this.emitUpdate()
  }

  /** This shouldn't be called directly. See `Dispatcher`. */
  public async _closeCurrentFoldout(): Promise<void> {
    if (this.currentFoldout == null) {
      return
    }

    this.currentFoldout = null
    this.emitUpdate()
  }

  /** This shouldn't be called directly. See `Dispatcher`. */
  public async _closeFoldout(foldout: FoldoutType): Promise<void> {
    if (this.currentFoldout == null) {
      return
    }

    if (foldout !== undefined && this.currentFoldout.type !== foldout) {
      return
    }

    this.currentFoldout = null
    this.emitUpdate()
  }

  /** This shouldn't be called directly. See `Dispatcher`. */
  public async _createBranch(
    repository: Repository,
    name: string,
    startPoint?: string
  ): Promise<Repository> {
    const gitStore = this.getGitStore(repository)
    const branch = await gitStore.performFailableOperation(() =>
      createBranch(repository, name, startPoint)
    )

    if (branch == null) {
      return repository
    }

    return await this._checkoutBranch(repository, branch)
  }

  private updateCheckoutProgress(
    repository: Repository,
    checkoutProgress: ICheckoutProgress | null
  ) {
    this.updateRepositoryState(repository, state => ({ checkoutProgress }))

    if (this.selectedRepository === repository) {
      this.emitUpdate()
    }
  }

  private getLocalBranch(
    repository: Repository,
    branch: string
  ): Branch | null {
    const gitStore = this.getGitStore(repository)
    return (
      gitStore.allBranches.find(b => b.nameWithoutRemote === branch) || null
    )
  }

  /** This shouldn't be called directly. See `Dispatcher`. */
  public async _checkoutBranch(
    repository: Repository,
    branch: Branch | string
  ): Promise<Repository> {
    const gitStore = this.getGitStore(repository)
    const kind = 'checkout'

    const foundBranch =
      typeof branch === 'string'
        ? this.getLocalBranch(repository, branch)
        : branch

    if (foundBranch == null) {
      return repository
    }

    await this.withAuthenticatingUser(repository, (repository, account) =>
      gitStore.performFailableOperation(() =>
        checkoutBranch(repository, account, foundBranch, progress => {
          this.updateCheckoutProgress(repository, progress)
        })
      )
    )

    try {
      this.updateCheckoutProgress(repository, {
        kind,
        title: __DARWIN__ ? 'Refreshing Repository' : 'Refreshing repository',
        value: 1,
        targetBranch: foundBranch.name,
      })

      await this._refreshRepository(repository)
    } finally {
      this.updateCheckoutProgress(repository, null)
    }

    return repository
  }

  /** This shouldn't be called directly. See `Dispatcher`. */
  public async _repositoryWithRefreshedGitHubRepository(
    repository: Repository
  ): Promise<Repository> {
    const oldGitHubRepository = repository.gitHubRepository

    const matchedGitHubRepository = await this.matchGitHubRepository(repository)
    if (!matchedGitHubRepository) {
      // TODO: We currently never clear GitHub repository associations (see
      // https://github.com/desktop/desktop/issues/1144). So we can bail early
      // at this point.
      return repository
    }

    // This is the repository with the GitHub repository as matched. It's not
    // ideal because the GitHub repository hasn't been fetched from the API yet
    // and so it is incomplete. But if we _can't_ fetch it from the API, it's
    // better than nothing.
    const skeletonOwner = new Owner(
      matchedGitHubRepository.owner,
      matchedGitHubRepository.endpoint,
      null
    )
    const skeletonGitHubRepository = new GitHubRepository(
      matchedGitHubRepository.name,
      skeletonOwner,
      null
    )
    const skeletonRepository = new Repository(
      repository.path,
      repository.id,
      skeletonGitHubRepository,
      repository.missing
    )

    const account = getAccountForEndpoint(
      this.accounts,
      matchedGitHubRepository.endpoint
    )
    if (!account) {
      // If the repository given to us had a GitHubRepository instance we want
      // to try to preserve that if possible since the updated GitHubRepository
      // instance won't have any API information while the previous one might.
      // We'll only swap it out if the endpoint has changed in which case the
      // old API information will be invalid anyway.
      if (
        !oldGitHubRepository ||
        matchedGitHubRepository.endpoint !== oldGitHubRepository.endpoint
      ) {
        return skeletonRepository
      }

      return repository
    }

    const api = API.fromAccount(account)
    const apiRepo = await api.fetchRepository(
      matchedGitHubRepository.owner,
      matchedGitHubRepository.name
    )

    if (!apiRepo) {
      // This is the same as above. If the request fails, we wanna preserve the
      // existing GitHub repository info. But if we didn't have a GitHub
      // repository already or the endpoint changed, the skeleton repository is
      // better than nothing.
      if (
        !oldGitHubRepository ||
        matchedGitHubRepository.endpoint !== oldGitHubRepository.endpoint
      ) {
        return skeletonRepository
      }

      return repository
    }

    const endpoint = matchedGitHubRepository.endpoint
    return this.repositoriesStore.updateGitHubRepository(
      repository,
      endpoint,
      apiRepo
    )
  }

  private async matchGitHubRepository(
    repository: Repository
  ): Promise<IMatchedGitHubRepository | null> {
    const remote = await getDefaultRemote(repository)
    return remote ? matchGitHubRepository(this.accounts, remote.url) : null
  }

  /** This shouldn't be called directly. See `Dispatcher`. */
  public _pushError(error: Error): Promise<void> {
    const newErrors = Array.from(this.errors)
    newErrors.push(error)
    this.errors = newErrors
    this.emitUpdate()

    return Promise.resolve()
  }

  /** This shouldn't be called directly. See `Dispatcher`. */
  public _clearError(error: Error): Promise<void> {
    this.errors = this.errors.filter(e => e !== error)
    this.emitUpdate()

    return Promise.resolve()
  }

  /** This shouldn't be called directly. See `Dispatcher`. */
  public async _renameBranch(
    repository: Repository,
    branch: Branch,
    newName: string
  ): Promise<void> {
    const gitStore = this.getGitStore(repository)
    await gitStore.performFailableOperation(() =>
      renameBranch(repository, branch, newName)
    )

    return this._refreshRepository(repository)
  }

  /** This shouldn't be called directly. See `Dispatcher`. */
  public async _deleteBranch(
    repository: Repository,
    branch: Branch,
    includeRemote: boolean
  ): Promise<void> {
    return this.withAuthenticatingUser(repository, async (repo, account) => {
      const defaultBranch = this.getRepositoryState(repository).branchesState
        .defaultBranch
      if (!defaultBranch) {
        throw new Error(`No default branch!`)
      }

      const gitStore = this.getGitStore(repository)

      await gitStore.performFailableOperation(() =>
        checkoutBranch(repository, account, defaultBranch)
      )
      await gitStore.performFailableOperation(() =>
        deleteBranch(repository, branch, account, includeRemote)
      )

      return this._refreshRepository(repository)
    })
  }

  private updatePushPullFetchProgress(
    repository: Repository,
    pushPullFetchProgress: Progress | null
  ) {
    this.updateRepositoryState(repository, state => ({ pushPullFetchProgress }))

    if (this.selectedRepository === repository) {
      this.emitUpdate()
    }
  }

  public async _push(repository: Repository): Promise<void> {
    return this.withAuthenticatingUser(repository, (repository, account) => {
      return this.performPush(repository, account)
    })
  }

  private async performPush(
    repository: Repository,
    account: IGitAccount | null
  ): Promise<void> {
    const gitStore = this.getGitStore(repository)
    const remote = gitStore.remote
    if (!remote) {
      this._showPopup({ type: PopupType.PublishRepository, repository })
      return
    }

    return this.withPushPull(repository, async () => {
      const state = this.getRepositoryState(repository)
      if (state.branchesState.tip.kind === TipState.Unborn) {
        throw new Error('The current branch is unborn.')
      }

      if (state.branchesState.tip.kind === TipState.Detached) {
        throw new Error('The current repository is in a detached HEAD state.')
      }

      if (state.branchesState.tip.kind === TipState.Valid) {
        const branch = state.branchesState.tip.branch

        const pushTitle = `Pushing to ${remote.name}`

        // Emit an initial progress even before our push begins
        // since we're doing some work to get remotes up front.
        this.updatePushPullFetchProgress(repository, {
          kind: 'push',
          title: pushTitle,
          value: 0,
          remote: remote.name,
          branch: branch.name,
        })

        // Let's say that a push takes roughly twice as long as a fetch,
        // this is of course highly inaccurate.
        let pushWeight = 2.5
        let fetchWeight = 1

        // Let's leave 10% at the end for refreshing
        const refreshWeight = 0.1

        // Scale pull and fetch weights to be between 0 and 0.9.
        const scale = 1 / (pushWeight + fetchWeight) * (1 - refreshWeight)

        pushWeight *= scale
        fetchWeight *= scale

        const retryAction: RetryAction = {
          type: RetryActionType.Push,
          repository,
        }
        await gitStore.performFailableOperation(
          async () => {
            await pushRepo(
              repository,
              account,
              remote.name,
              branch.name,
              branch.upstreamWithoutRemote,
              progress => {
                this.updatePushPullFetchProgress(repository, {
                  ...progress,
                  title: pushTitle,
                  value: pushWeight * progress.value,
                })
              }
            )

            await gitStore.fetchRemotes(
              account,
              [remote],
              false,
              fetchProgress => {
                this.updatePushPullFetchProgress(repository, {
                  ...fetchProgress,
                  value: pushWeight + fetchProgress.value * fetchWeight,
                })
              }
            )

            const refreshTitle = __DARWIN__
              ? 'Refreshing Repository'
              : 'Refreshing repository'
            const refreshStartProgress = pushWeight + fetchWeight

            this.updatePushPullFetchProgress(repository, {
              kind: 'generic',
              title: refreshTitle,
              value: refreshStartProgress,
            })

            await this._refreshRepository(repository)

            this.updatePushPullFetchProgress(repository, {
              kind: 'generic',
              title: refreshTitle,
              description: 'Fast-forwarding branches',
              value: refreshStartProgress + refreshWeight * 0.5,
            })

            await this.fastForwardBranches(repository)
          },
          { retryAction }
        )

        this.updatePushPullFetchProgress(repository, null)

        const prUpdater = this.currentPullRequestUpdater
        if (prUpdater) {
          const state = this.getRepositoryState(repository)
          const currentPR = state.branchesState.currentPullRequest
          const gitHubRepository = repository.gitHubRepository

          if (currentPR && gitHubRepository) {
            prUpdater.didPushPullRequest(currentPR)
          }
        }
      }
    })
  }

  private async isCommitting(
    repository: Repository,
    fn: () => Promise<boolean | undefined>
  ): Promise<boolean | undefined> {
    const state = this.getRepositoryState(repository)
    // ensure the user doesn't try and commit again
    if (state.isCommitting) {
      return
    }

    this.updateRepositoryState(repository, state => ({ isCommitting: true }))
    this.emitUpdate()

    try {
      return await fn()
    } finally {
      this.updateRepositoryState(repository, state => ({ isCommitting: false }))
      this.emitUpdate()
    }
  }

  private async withPushPull(
    repository: Repository,
    fn: () => Promise<void>
  ): Promise<void> {
    const state = this.getRepositoryState(repository)
    // Don't allow concurrent network operations.
    if (state.isPushPullFetchInProgress) {
      return
    }

    this.updateRepositoryState(repository, state => ({
      isPushPullFetchInProgress: true,
    }))
    this.emitUpdate()

    try {
      await fn()
    } finally {
      this.updateRepositoryState(repository, state => ({
        isPushPullFetchInProgress: false,
      }))
      this.emitUpdate()
    }
  }

  public async _pull(repository: Repository): Promise<void> {
    return this.withAuthenticatingUser(repository, (repository, account) => {
      return this.performPull(repository, account)
    })
  }

  /** This shouldn't be called directly. See `Dispatcher`. */
  private async performPull(
    repository: Repository,
    account: IGitAccount | null
  ): Promise<void> {
    return this.withPushPull(repository, async () => {
      const gitStore = this.getGitStore(repository)
      const remote = gitStore.remote

      if (!remote) {
        throw new Error('The repository has no remotes.')
      }

      const state = this.getRepositoryState(repository)
      const tip = state.branchesState.tip

      if (tip.kind === TipState.Unborn) {
        throw new Error('The current branch is unborn.')
      }

      if (tip.kind === TipState.Detached) {
        throw new Error('The current repository is in a detached HEAD state.')
      }

      if (tip.kind === TipState.Valid) {
        let mergeBase: string | null = null
        if (tip.branch.upstream) {
          mergeBase = await getMergeBase(
            repository,
            tip.branch.name,
            tip.branch.upstream
          )
        }

        const title = `Pulling ${remote.name}`
        const kind = 'pull'
        this.updatePushPullFetchProgress(repository, {
          kind,
          title,
          value: 0,
          remote: remote.name,
        })

        try {
          // Let's say that a pull takes twice as long as a fetch,
          // this is of course highly inaccurate.
          let pullWeight = 2
          let fetchWeight = 1

          // Let's leave 10% at the end for refreshing
          const refreshWeight = 0.1

          // Scale pull and fetch weights to be between 0 and 0.9.
          const scale = 1 / (pullWeight + fetchWeight) * (1 - refreshWeight)

          pullWeight *= scale
          fetchWeight *= scale

          const retryAction: RetryAction = {
            type: RetryActionType.Pull,
            repository,
          }
          await gitStore.performFailableOperation(
            () =>
              pullRepo(repository, account, remote.name, progress => {
                this.updatePushPullFetchProgress(repository, {
                  ...progress,
                  value: progress.value * pullWeight,
                })
              }),
            { retryAction }
          )

          const refreshStartProgress = pullWeight + fetchWeight
          const refreshTitle = __DARWIN__
            ? 'Refreshing Repository'
            : 'Refreshing repository'

          this.updatePushPullFetchProgress(repository, {
            kind: 'generic',
            title: refreshTitle,
            value: refreshStartProgress,
          })

          if (mergeBase) {
            await gitStore.reconcileHistory(mergeBase)
          }

          await this._refreshRepository(repository)

          this.updatePushPullFetchProgress(repository, {
            kind: 'generic',
            title: refreshTitle,
            description: 'Fast-forwarding branches',
            value: refreshStartProgress + refreshWeight * 0.5,
          })

          await this.fastForwardBranches(repository)
        } finally {
          this.updatePushPullFetchProgress(repository, null)
        }
      }
    })
  }

  private async fastForwardBranches(repository: Repository) {
    const state = this.getRepositoryState(repository)
    const branches = state.branchesState.allBranches

    const tip = state.branchesState.tip
    const currentBranchName =
      tip.kind === TipState.Valid ? tip.branch.name : null

    // A branch is only eligible for being fast forwarded if:
    //  1. It's local.
    //  2. It's not the current branch.
    //  3. It has an upstream.
    //  4. It's not ahead of its upstream.
    const eligibleBranches = branches.filter(b => {
      return (
        b.type === BranchType.Local &&
        b.name !== currentBranchName &&
        b.upstream
      )
    })

    for (const branch of eligibleBranches) {
      const aheadBehind = await getBranchAheadBehind(repository, branch)
      if (!aheadBehind) {
        continue
      }

      const { ahead, behind } = aheadBehind
      if (ahead === 0 && behind > 0) {
        // At this point we're guaranteed this is non-null since we've filtered
        // out any branches will null upstreams above when creating
        // `eligibleBranches`.
        const upstreamRef = branch.upstream!
        const localRef = formatAsLocalRef(branch.name)
        await updateRef(
          repository,
          localRef,
          branch.tip.sha,
          upstreamRef,
          'pull: Fast-forward'
        )
      }
    }
  }

  /** This shouldn't be called directly. See `Dispatcher`. */
  public async _publishRepository(
    repository: Repository,
    name: string,
    description: string,
    private_: boolean,
    account: Account,
    org: IAPIUser | null
  ): Promise<Repository> {
    const api = API.fromAccount(account)
    const apiRepository = await api.createRepository(
      org,
      name,
      description,
      private_
    )

    const gitStore = this.getGitStore(repository)
    await gitStore.performFailableOperation(() =>
      addRemote(repository, 'origin', apiRepository.clone_url)
    )
    await gitStore.loadCurrentRemote()

    // skip pushing if the current branch is a detached HEAD or the repository
    // is unborn
    if (gitStore.tip.kind === TipState.Valid) {
      await this.performPush(repository, account)
    }

    return this._repositoryWithRefreshedGitHubRepository(repository)
  }

  private getAccountForRemoteURL(remote: string): IGitAccount | null {
    const gitHubRepository = matchGitHubRepository(this.accounts, remote)
    if (gitHubRepository) {
      const account = getAccountForEndpoint(
        this.accounts,
        gitHubRepository.endpoint
      )
      if (account) {
        const hasValidToken =
          account.token.length > 0 ? 'has token' : 'empty token'
        log.info(
          `[AppStore.getAccountForRemoteURL] account found for remote: ${remote} - ${
            account.login
          } (${hasValidToken})`
        )
        return account
      }
    }

    const hostname = getGenericHostname(remote)
    const username = getGenericUsername(hostname)
    if (username != null) {
      log.info(
        `[AppStore.getAccountForRemoteURL] found generic credentials for '${hostname}' and '${username}'`
      )
      return { login: username, endpoint: hostname }
    }

    log.info(
      `[AppStore.getAccountForRemoteURL] no generic credentials found for '${remote}'`
    )

    return null
  }

  /** This shouldn't be called directly. See `Dispatcher`. */
  public _clone(
    url: string,
    path: string,
    options?: { branch?: string }
  ): { promise: Promise<boolean>; repository: CloningRepository } {
    const account = this.getAccountForRemoteURL(url)
    const promise = this.cloningRepositoriesStore.clone(url, path, {
      ...options,
      account,
    })
    const repository = this.cloningRepositoriesStore.repositories.find(
      r => r.url === url && r.path === path
    )!

    return { promise, repository }
  }

  public _removeCloningRepository(repository: CloningRepository) {
    this.cloningRepositoriesStore.remove(repository)
  }

  public async _discardChanges(
    repository: Repository,
    files: ReadonlyArray<WorkingDirectoryFileChange>
  ) {
    const gitStore = this.getGitStore(repository)
    await gitStore.discardChanges(files)

    return this._refreshRepository(repository)
  }

  public async _undoCommit(
    repository: Repository,
    commit: Commit
  ): Promise<void> {
    const gitStore = this.getGitStore(repository)

    await gitStore.undoCommit(commit)

    const state = this.getRepositoryState(repository)
    const selectedCommit = state.historyState.selection.sha

    if (selectedCommit === commit.sha) {
      // clear the selection of this commit in the history view
      this.updateHistoryState(repository, state => {
        const selection = { sha: null, file: null }
        return { selection }
      })
    }

    return this._refreshRepository(repository)
  }

  /**
   * Fetch a specific refspec for the repository.
   *
   * As this action is required to complete when viewing a Pull Request from
   * a fork, it does not opt-in to checks that prevent multiple concurrent
   * network actions. This might require some rework in the future to chain
   * these actions.
   *
   */
  public async _fetchRefspec(
    repository: Repository,
    refspec: string
  ): Promise<void> {
    return this.withAuthenticatingUser(
      repository,
      async (repository, account) => {
        const gitStore = this.getGitStore(repository)
        await gitStore.fetchRefspec(account, refspec)

        return this._refreshRepository(repository)
      }
    )
  }

  /** Fetch the repository. */
  public _fetch(repository: Repository, fetchType: FetchType): Promise<void> {
    return this.withAuthenticatingUser(repository, (repository, account) => {
      return this.performFetch(repository, account, fetchType)
    })
  }

  private async performFetch(
    repository: Repository,
    account: IGitAccount | null,
    fetchType: FetchType
  ): Promise<void> {
    await this.withPushPull(repository, async () => {
      const gitStore = this.getGitStore(repository)

      try {
        const fetchWeight = 0.9
        const refreshWeight = 0.1
        const isBackgroundTask = fetchType === FetchType.BackgroundTask

        await gitStore.fetch(account, isBackgroundTask, progress => {
          this.updatePushPullFetchProgress(repository, {
            ...progress,
            value: progress.value * fetchWeight,
          })
        })

        const refreshTitle = __DARWIN__
          ? 'Refreshing Repository'
          : 'Refreshing repository'

        this.updatePushPullFetchProgress(repository, {
          kind: 'generic',
          title: refreshTitle,
          value: fetchWeight,
        })

        await this._refreshRepository(repository)

        this.updatePushPullFetchProgress(repository, {
          kind: 'generic',
          title: refreshTitle,
          description: 'Fast-forwarding branches',
          value: fetchWeight + refreshWeight * 0.5,
        })

        await this.fastForwardBranches(repository)
      } finally {
        this.updatePushPullFetchProgress(repository, null)

        if (fetchType === FetchType.UserInitiatedTask) {
          this._loadPullRequests(repository, async account => {
            await this._pullRequestStore.fetchPullRequests(repository, account)
            this.updateMenuItemLabels(repository)
          })
        }
      }
    })
  }

  public _endWelcomeFlow(): Promise<void> {
    this.showWelcomeFlow = false

    this.emitUpdate()

    markWelcomeFlowComplete()

    return Promise.resolve()
  }

  public _setSidebarWidth(width: number): Promise<void> {
    this.sidebarWidth = width
    localStorage.setItem(sidebarWidthConfigKey, width.toString())
    this.emitUpdate()

    return Promise.resolve()
  }

  public _resetSidebarWidth(): Promise<void> {
    this.sidebarWidth = defaultSidebarWidth
    localStorage.removeItem(sidebarWidthConfigKey)
    this.emitUpdate()

    return Promise.resolve()
  }

  public _setCommitSummaryWidth(width: number): Promise<void> {
    this.commitSummaryWidth = width
    localStorage.setItem(commitSummaryWidthConfigKey, width.toString())
    this.emitUpdate()

    return Promise.resolve()
  }

  public _resetCommitSummaryWidth(): Promise<void> {
    this.commitSummaryWidth = defaultCommitSummaryWidth
    localStorage.removeItem(commitSummaryWidthConfigKey)
    this.emitUpdate()

    return Promise.resolve()
  }

  public _setCommitMessage(
    repository: Repository,
    message: ICommitMessage | null
  ): Promise<void> {
    const gitStore = this.getGitStore(repository)
    return gitStore.setCommitMessage(message)
  }

  /**
   * Set the global application menu.
   *
   * This is called in response to the main process emitting an event signalling
   * that the application menu has changed in some way like an item being
   * added/removed or an item having its visibility toggled.
   *
   * This method should not be called by the renderer in any other circumstance
   * than as a directly result of the main-process event.
   *
   */
  private setAppMenu(menu: IMenu): Promise<void> {
    if (this.appMenu) {
      this.appMenu = this.appMenu.withMenu(menu)
    } else {
      this.appMenu = AppMenu.fromMenu(menu)
    }

    this.emitUpdate()
    return Promise.resolve()
  }

  public _setAppMenuState(
    update: (appMenu: AppMenu) => AppMenu
  ): Promise<void> {
    if (this.appMenu) {
      this.appMenu = update(this.appMenu)
      this.emitUpdate()
    }
    return Promise.resolve()
  }

  public _setAccessKeyHighlightState(highlight: boolean): Promise<void> {
    if (this.highlightAccessKeys !== highlight) {
      this.highlightAccessKeys = highlight
      this.emitUpdate()
    }

    return Promise.resolve()
  }

  public async _mergeBranch(
    repository: Repository,
    branch: string
  ): Promise<void> {
    const gitStore = this.getGitStore(repository)
    await gitStore.merge(branch)

    return this._refreshRepository(repository)
  }

  /** This shouldn't be called directly. See `Dispatcher`. */
  public _setRemoteURL(
    repository: Repository,
    name: string,
    url: string
  ): Promise<void> {
    const gitStore = this.getGitStore(repository)
    return gitStore.setRemoteURL(name, url)
  }

  /** This shouldn't be called directly. See `Dispatcher`. */
  public async _openShell(path: string) {
    this.statsStore.recordOpenShell()

    try {
      const match = await findShellOrDefault(this.selectedShell)
      await launchShell(match, path)
    } catch (error) {
      this.emitError(error)
    }
  }

  /** Takes a URL and opens it using the system default application */
  public _openInBrowser(url: string): Promise<boolean> {
    return shell.openExternal(url)
  }

  /** Takes a repository path and opens it using the user's configured editor */
  public async _openInExternalEditor(path: string): Promise<void> {
    const selectedExternalEditor =
      this.getState().selectedExternalEditor || null

    try {
      const match = await findEditorOrDefault(selectedExternalEditor)
      await launchExternalEditor(path, match)
    } catch (error) {
      this.emitError(error)
    }
  }

  /** This shouldn't be called directly. See `Dispatcher`. */
  public async _saveGitIgnore(
    repository: Repository,
    text: string
  ): Promise<void> {
    const repositorySettingsStore = this.getRepositorySettingsStore(repository)
    return repositorySettingsStore.saveGitIgnore(text)
  }

  /** This shouldn't be called directly. See `Dispatcher`. */
  public async _readGitIgnore(repository: Repository): Promise<string | null> {
    const repositorySettingsStore = this.getRepositorySettingsStore(repository)
    return repositorySettingsStore.readGitIgnore()
  }

  /** Has the user opted out of stats reporting? */
  public getStatsOptOut(): boolean {
    return this.statsStore.getOptOut()
  }

  /** Set whether the user has opted out of stats reporting. */
  public async setStatsOptOut(optOut: boolean): Promise<void> {
    await this.statsStore.setOptOut(optOut)

    this.emitUpdate()
  }

  public _setConfirmRepositoryRemovalSetting(
    confirmRepoRemoval: boolean
  ): Promise<void> {
    this.confirmRepoRemoval = confirmRepoRemoval
    localStorage.setItem(confirmRepoRemovalKey, confirmRepoRemoval ? '1' : '0')
    this.emitUpdate()

    return Promise.resolve()
  }

  public _setConfirmDiscardChangesSetting(value: boolean): Promise<void> {
    this.confirmDiscardChanges = value

    localStorage.setItem(confirmDiscardChangesKey, value ? '1' : '0')
    this.emitUpdate()

    return Promise.resolve()
  }

  public _setExternalEditor(selectedEditor: ExternalEditor): Promise<void> {
    this.selectedExternalEditor = selectedEditor
    localStorage.setItem(externalEditorKey, selectedEditor)
    this.emitUpdate()

    this.updateMenuItemLabels()

    return Promise.resolve()
  }

  public _setShell(shell: Shell): Promise<void> {
    this.selectedShell = shell
    localStorage.setItem(shellKey, shell)
    this.emitUpdate()

    this.updateMenuItemLabels()

    return Promise.resolve()
  }

  public _changeImageDiffType(type: ImageDiffType): Promise<void> {
    this.imageDiffType = type
    localStorage.setItem(imageDiffTypeKey, JSON.stringify(this.imageDiffType))
    this.emitUpdate()

    return Promise.resolve()
  }

  public _setUpdateBannerVisibility(visibility: boolean) {
    this.isUpdateAvailableBannerVisible = visibility

    this.emitUpdate()
  }

  public _reportStats() {
    return this.statsStore.reportStats(this.accounts, this.repositories)
  }

  public _recordLaunchStats(stats: ILaunchStats): Promise<void> {
    return this.statsStore.recordLaunchStats(stats)
  }

  public async _ignore(repository: Repository, pattern: string): Promise<void> {
    const repoSettingsStore = this.getRepositorySettingsStore(repository)

    await repoSettingsStore.ignore(pattern)

    return this._refreshRepository(repository)
  }

  public _resetSignInState(): Promise<void> {
    this.signInStore.reset()
    return Promise.resolve()
  }

  public _beginDotComSignIn(): Promise<void> {
    this.signInStore.beginDotComSignIn()
    return Promise.resolve()
  }

  public _beginEnterpriseSignIn(): Promise<void> {
    this.signInStore.beginEnterpriseSignIn()
    return Promise.resolve()
  }

  public _setSignInEndpoint(url: string): Promise<void> {
    return this.signInStore.setEndpoint(url)
  }

  public _setSignInCredentials(
    username: string,
    password: string
  ): Promise<void> {
    return this.signInStore.authenticateWithBasicAuth(username, password)
  }

  public _requestBrowserAuthentication(): Promise<void> {
    return this.signInStore.authenticateWithBrowser()
  }

  public _setSignInOTP(otp: string): Promise<void> {
    return this.signInStore.setTwoFactorOTP(otp)
  }

  public _setAppFocusState(isFocused: boolean): Promise<void> {
    const changed = this.appIsFocused !== isFocused
    this.appIsFocused = isFocused

    if (changed) {
      this.emitUpdate()
    }

    return Promise.resolve()
  }

  /**
   * Start an Open in Desktop flow. This will return a new promise which will
   * resolve when `_completeOpenInDesktop` is called.
   */
  public _startOpenInDesktop(fn: () => void): Promise<Repository | null> {
    // tslint:disable-next-line:promise-must-complete
    const p = new Promise<Repository | null>(
      resolve => (this.resolveOpenInDesktop = resolve)
    )
    fn()
    return p
  }

  /**
   * Complete any active Open in Desktop flow with the repository returned by
   * the given function.
   */
  public async _completeOpenInDesktop(
    fn: () => Promise<Repository | null>
  ): Promise<Repository | null> {
    const resolve = this.resolveOpenInDesktop
    this.resolveOpenInDesktop = null

    const result = await fn()
    if (resolve) {
      resolve(result)
    }

    return result
  }

  public _updateRepositoryPath(
    repository: Repository,
    path: string
  ): Promise<Repository> {
    return this.repositoriesStore.updateRepositoryPath(repository, path)
  }

  public _removeAccount(account: Account): Promise<void> {
    log.info(
      `[AppStore] removing account ${account.login} (${
        account.name
      }) from store`
    )
    return this.accountsStore.removeAccount(account)
  }

  public async _addAccount(account: Account): Promise<void> {
    log.info(
      `[AppStore] adding account ${account.login} (${account.name}) to store`
    )
    await this.accountsStore.addAccount(account)
    const selectedState = this.getState().selectedState

    if (selectedState && selectedState.type === SelectionType.Repository) {
      // ensuring we have the latest set of accounts here, rather than waiting
      // and doing stuff when the account store emits an update and we refresh
      // the accounts field
      const accounts = await this.accountsStore.getAll()
      const repoState = selectedState.state
      const commits = repoState.commits.values()
      this.loadAndCacheUsers(selectedState.repository, accounts, commits)
    }
  }

  private loadAndCacheUsers(
    repository: Repository,
    accounts: ReadonlyArray<Account>,
    commits: Iterable<Commit>
  ) {
    for (const commit of commits) {
      this.gitHubUserStore._loadAndCacheUser(
        accounts,
        repository,
        commit.sha,
        commit.author.email
      )
    }
  }

  public _updateRepositoryMissing(
    repository: Repository,
    missing: boolean
  ): Promise<Repository> {
    return this.repositoriesStore.updateRepositoryMissing(repository, missing)
  }

  public async _addRepositories(
    paths: ReadonlyArray<string>
  ): Promise<ReadonlyArray<Repository>> {
    const addedRepositories = new Array<Repository>()
    const lfsRepositories = new Array<Repository>()
    for (const path of paths) {
      const validatedPath = await validatedRepositoryPath(path)
      if (validatedPath) {
        log.info(`[AppStore] adding repository at ${validatedPath} to store`)

        const addedRepo = await this.repositoriesStore.addRepository(
          validatedPath
        )
        const [refreshedRepo, usingLFS] = await Promise.all([
          this._repositoryWithRefreshedGitHubRepository(addedRepo),
          this.isUsingLFS(addedRepo),
        ])
        addedRepositories.push(refreshedRepo)

        if (usingLFS) {
          lfsRepositories.push(refreshedRepo)
        }
      } else {
        const error = new Error(`${path} isn't a git repository.`)
        this.emitError(error)
      }
    }

    if (lfsRepositories.length > 0) {
      this._showPopup({
        type: PopupType.InitializeLFS,
        repositories: lfsRepositories,
      })
    }

    return addedRepositories
  }

  public async _removeRepositories(
    repositories: ReadonlyArray<Repository | CloningRepository>
  ): Promise<void> {
    const localRepositories = repositories.filter(
      r => r instanceof Repository
    ) as ReadonlyArray<Repository>
    const cloningRepositories = repositories.filter(
      r => r instanceof CloningRepository
    ) as ReadonlyArray<CloningRepository>
    cloningRepositories.forEach(r => {
      this._removeCloningRepository(r)
    })

    const repositoryIDs = localRepositories.map(r => r.id)
    for (const id of repositoryIDs) {
      await this.repositoriesStore.removeRepository(id)
    }

    this._showFoldout({ type: FoldoutType.Repository })
  }

  public async _cloneAgain(url: string, path: string): Promise<void> {
    const { promise, repository } = this._clone(url, path)
    await this._selectRepository(repository)
    const success = await promise
    if (!success) {
      return
    }

    const repositories = this.repositories
    const found = repositories.find(r => r.path === path)

    if (found) {
      const updatedRepository = await this._updateRepositoryMissing(
        found,
        false
      )
      await this._selectRepository(updatedRepository)
    }
  }

  private async withAuthenticatingUser<T>(
    repository: Repository,
    fn: (repository: Repository, account: IGitAccount | null) => Promise<T>
  ): Promise<T> {
    let updatedRepository = repository
    let account: IGitAccount | null = getAccountForRepository(
      this.accounts,
      updatedRepository
    )

    // If we don't have a user association, it might be because we haven't yet
    // tried to associate the repository with a GitHub repository, or that
    // association is out of date. So try again before we bail on providing an
    // authenticating user.
    if (!account) {
      updatedRepository = await this._repositoryWithRefreshedGitHubRepository(
        repository
      )
      account = getAccountForRepository(this.accounts, updatedRepository)
    }

    if (!account) {
      const gitStore = this.getGitStore(repository)
      const remote = gitStore.remote
      if (remote) {
        const hostname = getGenericHostname(remote.url)
        const username = getGenericUsername(hostname)
        if (username != null) {
          account = { login: username, endpoint: hostname }
        }
      }
    }

    if (account instanceof Account) {
      const hasValidToken =
        account.token.length > 0 ? 'has token' : 'empty token'
      log.info(
        `[AppStore.withAuthenticatingUser] account found for repository: ${
          repository.name
        } - ${account.login} (${hasValidToken})`
      )
    }

    return fn(updatedRepository, account)
  }

  private updateRevertProgress(
    repository: Repository,
    progress: IRevertProgress | null
  ) {
    this.updateRepositoryState(repository, state => ({
      revertProgress: progress,
    }))

    if (this.selectedRepository === repository) {
      this.emitUpdate()
    }
  }

  /** This shouldn't be called directly. See `Dispatcher`. */
  public async _revertCommit(
    repository: Repository,
    commit: Commit
  ): Promise<void> {
    return this.withAuthenticatingUser(repository, async (repo, account) => {
      const gitStore = this.getGitStore(repo)

      await gitStore.revertCommit(repo, commit, account, progress => {
        this.updateRevertProgress(repo, progress)
      })

      this.updateRevertProgress(repo, null)

      return gitStore.loadHistory()
    })
  }

  public async promptForGenericGitAuthentication(
    repository: Repository | CloningRepository,
    retryAction: RetryAction
  ): Promise<void> {
    let url
    if (repository instanceof Repository) {
      const gitStore = this.getGitStore(repository)
      const remote = gitStore.remote
      if (!remote) {
        return
      }

      url = remote.url
    } else {
      url = repository.url
    }

    const hostname = getGenericHostname(url)
    return this._showPopup({
      type: PopupType.GenericGitAuthentication,
      hostname,
      retryAction,
    })
  }

  public async _installGlobalLFSFilters(force: boolean): Promise<void> {
    try {
      await installGlobalLFSFilters(force)
    } catch (error) {
      this.emitError(error)
    }
  }

  private async isUsingLFS(repository: Repository): Promise<boolean> {
    try {
      return await isUsingLFS(repository)
    } catch (error) {
      return false
    }
  }

  public async _installLFSHooks(
    repositories: ReadonlyArray<Repository>
  ): Promise<void> {
    for (const repo of repositories) {
      try {
        // At this point we've asked the user if we should install them, so
        // force installation.
        await installLFSHooks(repo, true)
      } catch (error) {
        this.emitError(error)
      }
    }
  }

  public _changeCloneRepositoriesTab(tab: CloneRepositoryTab): Promise<void> {
    this.selectedCloneRepositoryTab = tab

    this.emitUpdate()

    return Promise.resolve()
  }

  public _openMergeTool(repository: Repository, path: string): Promise<void> {
    const gitStore = this.getGitStore(repository)
    return gitStore.openMergeTool(path)
  }

  public _changeBranchesTab(tab: BranchesTab): Promise<void> {
    this.selectedBranchesTab = tab

    this.emitUpdate()

    return Promise.resolve()
  }

  public async _createPullRequest(repository: Repository): Promise<void> {
    const gitHubRepository = repository.gitHubRepository
    if (!gitHubRepository) {
      return
    }

    const state = this.getRepositoryState(repository)
    const tip = state.branchesState.tip

    if (tip.kind !== TipState.Valid) {
      return
    }

    const branch = tip.branch
    const aheadBehind = state.aheadBehind

    if (aheadBehind == null) {
      this._showPopup({
        type: PopupType.PushBranchCommits,
        repository,
        branch,
      })
    } else if (aheadBehind.ahead > 0) {
      this._showPopup({
        type: PopupType.PushBranchCommits,
        repository,
        branch,
        unPushedCommits: aheadBehind.ahead,
      })
    } else {
      await this._openCreatePullRequestInBrowser(repository, branch)
    }
  }

  public async _showPullRequest(repository: Repository): Promise<void> {
    const gitHubRepository = repository.gitHubRepository

    if (!gitHubRepository) {
      return
    }

    const state = this.getRepositoryState(repository)
    const currentPullRequest = state.branchesState.currentPullRequest

    if (!currentPullRequest) {
      return
    }

    const baseURL = `${gitHubRepository.htmlURL}/pull/${
      currentPullRequest.number
    }`

    await this._openInBrowser(baseURL)
  }

  private async _loadPullRequests(
    repository: Repository,
    loader: (account: Account) => void
  ) {
    const gitHubRepository = repository.gitHubRepository

    if (gitHubRepository == null) {
      return
    }

    const account = getAccountForEndpoint(
      this.accounts,
      gitHubRepository.endpoint
    )

    if (account == null) {
      return
    }

<<<<<<< HEAD
    await loader(account)
  }

  public async _refreshPullRequests(repository: Repository): Promise<void> {
    return this._loadPullRequests(repository, async account => {
      await this._pullRequestStore.fetchPullRequests(repository, account)
      this.updateMenuItemLabels(repository)
    })
  }

  private async onPullRequestStoreUpdated(gitHubRepository: GitHubRepository) {
    const pullRequests = await this._pullRequestStore.fetchPullRequestsFromCache(
=======
    await this.pullRequestStore.refreshPullRequests(repository, account)
    this.updateMenuItemLabels(repository)
  }

  private async onPullRequestStoreUpdated(gitHubRepository: GitHubRepository) {
    const pullRequests = await this.pullRequestStore.getPullRequests(
>>>>>>> 86edf4c6
      gitHubRepository
    )
    const isLoading = this.pullRequestStore.isFetchingPullRequests(
      gitHubRepository
    )

    const repository = this.repositories.find(
      r =>
        !!r.gitHubRepository &&
        r.gitHubRepository.dbID === gitHubRepository.dbID
    )
    if (!repository) {
      return
    }

    this.updateBranchesState(repository, state => {
      return {
        openPullRequests: pullRequests,
        isLoadingPullRequests: isLoading,
      }
    })

    this._updateCurrentPullRequest(repository)

    this.emitUpdate()
  }

  private findAssociatedPullRequest(
    branch: Branch,
    pullRequests: ReadonlyArray<PullRequest>,
    gitHubRepository: GitHubRepository,
    remote: IRemote
  ): PullRequest | null {
    const upstream = branch.upstreamWithoutRemote

    if (upstream == null) {
      return null
    }

    const pr = pullRequests.find(
      pr =>
        pr.head.ref === upstream &&
        pr.head.gitHubRepository != null &&
        pr.head.gitHubRepository.cloneURL === remote.url
    )

    return pr || null
  }

  private _updateCurrentPullRequest(repository: Repository) {
    const gitHubRepository = repository.gitHubRepository

    if (!gitHubRepository) {
      return
    }

    this.updateBranchesState(repository, state => {
      let currentPullRequest: PullRequest | null = null

      const remote = this.getRepositoryState(repository).remote

      if (state.tip.kind === TipState.Valid && remote) {
        currentPullRequest = this.findAssociatedPullRequest(
          state.tip.branch,
          state.openPullRequests,
          gitHubRepository,
          remote
        )
      }

      return {
        currentPullRequest,
      }
    })

    this.emitUpdate()
  }

  public async _openCreatePullRequestInBrowser(
    repository: Repository,
    branch: Branch
  ): Promise<void> {
    const gitHubRepository = repository.gitHubRepository
    if (!gitHubRepository) {
      return
    }

    const urlEncodedBranchName = QueryString.escape(branch.nameWithoutRemote)
    const baseURL = `${
      gitHubRepository.htmlURL
    }/pull/new/${urlEncodedBranchName}`

    await this._openInBrowser(baseURL)
  }

  public async _updateExistingUpstreamRemote(
    repository: Repository
  ): Promise<void> {
    const gitStore = this.getGitStore(repository)
    await gitStore.updateExistingUpstreamRemote()

    return this._refreshRepository(repository)
  }

  private getIgnoreExistingUpstreamRemoteKey(repository: Repository): string {
    return `repository/${repository.id}/ignoreExistingUpstreamRemote`
  }

  public _ignoreExistingUpstreamRemote(repository: Repository): Promise<void> {
    const key = this.getIgnoreExistingUpstreamRemoteKey(repository)
    localStorage.setItem(key, '1')

    return Promise.resolve()
  }

  private getIgnoreExistingUpstreamRemote(
    repository: Repository
  ): Promise<boolean> {
    const key = this.getIgnoreExistingUpstreamRemoteKey(repository)
    const value = localStorage.getItem(key)
    return Promise.resolve(value === '1')
  }

  private async addUpstreamRemoteIfNeeded(repository: Repository) {
    const gitStore = this.getGitStore(repository)
    const ignored = await this.getIgnoreExistingUpstreamRemote(repository)
    if (ignored) {
      return
    }

    return gitStore.addUpstreamRemoteIfNeeded()
  }

  public async _checkoutPullRequest(
    repository: Repository,
    pullRequest: PullRequest
  ): Promise<void> {
    const gitHubRepository = forceUnwrap(
      `Cannot checkout a PR if the repository doesn't have a GitHub repository`,
      repository.gitHubRepository
    )
    const head = pullRequest.head
    const isRefInThisRepo =
      head.gitHubRepository &&
      head.gitHubRepository.cloneURL === gitHubRepository.cloneURL

    if (isRefInThisRepo) {
      // We need to fetch FIRST because someone may have created a PR since the last fetch
      await this._fetch(repository, FetchType.UserInitiatedTask)
      await this._checkoutBranch(repository, head.ref)
    } else if (head.gitHubRepository != null) {
      const cloneURL = forceUnwrap(
        "This pull request's clone URL is not populated but should be",
        head.gitHubRepository.cloneURL
      )
      const remoteName = forkPullRequestRemoteName(
        head.gitHubRepository.owner.login
      )
      const remotes = await getRemotes(repository)
      const remote = remotes.find(r => r.name === remoteName)

      if (remote == null) {
        await addRemote(repository, remoteName, cloneURL)
      } else if (remote.url !== cloneURL) {
        const error = new Error(
          `Expected PR remote ${remoteName} url to be ${cloneURL} got ${
            remote.url
          }.`
        )

        log.error(error.message)
        this.emitError(error)
      }

      const gitStore = this.getGitStore(repository)

      await this.withAuthenticatingUser(repository, async (repo, account) => {
        await gitStore.fetchRemote(account, remoteName, false)
      })

      const localBranchName = `pr/${pullRequest.number}`
      const doesBranchExist =
        gitStore.allBranches.find(branch => branch.name === localBranchName) !=
        null

      if (!doesBranchExist) {
        await this._createBranch(
          repository,
          localBranchName,
          `${remoteName}/${head.ref}`
        )
      }

      await this._checkoutBranch(repository, localBranchName)
    }
  }

  /**
   * Set whether the user has chosen to hide or show the
   * co-authors field in the commit message component
   */
  public _setShowCoAuthoredBy(
    repository: Repository,
    showCoAuthoredBy: boolean
  ) {
    this.getGitStore(repository).setShowCoAuthoredBy(showCoAuthoredBy)
    return Promise.resolve()
  }

  /**
   * Update the per-repository co-authors list
   *
   * @param repository Co-author settings are per-repository
   * @param coAuthors  Zero or more authors
   */
  public _setCoAuthors(
    repository: Repository,
    coAuthors: ReadonlyArray<IAuthor>
  ) {
    this.getGitStore(repository).setCoAuthors(coAuthors)
    return Promise.resolve()
  }
}

function forkPullRequestRemoteName(remoteName: string) {
  return `${ForkedRemotePrefix}${remoteName}`
}<|MERGE_RESOLUTION|>--- conflicted
+++ resolved
@@ -823,8 +823,8 @@
     if (gitHubRepository != null) {
       this._updateIssues(gitHubRepository)
 
-      this._loadPullRequests(repository, async () => {
-        this._pullRequestStore.fetchPullRequestsFromCache(gitHubRepository)
+      this.loadPullRequests(repository, async () => {
+        this.pullRequestStore.fetchPullRequestsFromCache(gitHubRepository)
       })
     }
 
@@ -2371,8 +2371,8 @@
         this.updatePushPullFetchProgress(repository, null)
 
         if (fetchType === FetchType.UserInitiatedTask) {
-          this._loadPullRequests(repository, async account => {
-            await this._pullRequestStore.fetchPullRequests(repository, account)
+          this.loadPullRequests(repository, async account => {
+            await this.pullRequestStore.fetchPullRequests(repository, account)
             this.updateMenuItemLabels(repository)
           })
         }
@@ -3036,7 +3036,7 @@
     await this._openInBrowser(baseURL)
   }
 
-  private async _loadPullRequests(
+  private async loadPullRequests(
     repository: Repository,
     loader: (account: Account) => void
   ) {
@@ -3055,27 +3055,18 @@
       return
     }
 
-<<<<<<< HEAD
     await loader(account)
   }
 
   public async _refreshPullRequests(repository: Repository): Promise<void> {
-    return this._loadPullRequests(repository, async account => {
-      await this._pullRequestStore.fetchPullRequests(repository, account)
+    return this.loadPullRequests(repository, async account => {
+      await this.pullRequestStore.fetchPullRequests(repository, account)
       this.updateMenuItemLabels(repository)
     })
   }
 
   private async onPullRequestStoreUpdated(gitHubRepository: GitHubRepository) {
-    const pullRequests = await this._pullRequestStore.fetchPullRequestsFromCache(
-=======
-    await this.pullRequestStore.refreshPullRequests(repository, account)
-    this.updateMenuItemLabels(repository)
-  }
-
-  private async onPullRequestStoreUpdated(gitHubRepository: GitHubRepository) {
-    const pullRequests = await this.pullRequestStore.getPullRequests(
->>>>>>> 86edf4c6
+    const pullRequests = await this.pullRequestStore.fetchPullRequestsFromCache(
       gitHubRepository
     )
     const isLoading = this.pullRequestStore.isFetchingPullRequests(
