import { BrowserWindow, ipcMain, Menu, app } from 'electron'
import { Emitter, Disposable } from 'event-kit'

import { SharedProcess } from '../shared-process/shared-process'
import { WindowState, windowStateChannelName } from '../lib/window-state'
import { MenuEvent } from './menu'
import { URLActionType } from '../lib/parse-url'
import { ILaunchStats } from '../lib/stats'
import { menuFromElectronMenu } from '../models/app-menu'

import * as Path from 'path'
import * as Fs from 'fs'

let windowStateKeeper: any | null = null

// NOTE:
// This is a workaround for an upstream issue with electron-window-state
// where a null x/y will crash screen.getDisplayMatching() before our app
// can launch correctly.
//
// This can be removed after we've updated our beta users to electron-window-state@4.0.1
// which will serialize 0 correctly again. See the upstream PR:
// https://github.com/mawie81/electron-window-state/pull/16/
function sanitizeBeforeReadingSync() {
  const userData = app.getPath('userData')
  const file = 'window-state.json'
  const filePath = Path.join(userData, file)

  try {
    const text = Fs.readFileSync(filePath, 'utf-8')
    if (text.length) {
      const json = JSON.parse(text)

      if (json.x === null || json.x === null) {
        json.x = json.x || 0
        json.y = json.y || 0
        const newContents = JSON.stringify(json)
        Fs.writeFileSync(filePath, newContents)
      }
    }
  } catch (e) {
    // swallow this error, live a happy life
  }
}

export class AppWindow {
  private window: Electron.BrowserWindow
  private sharedProcess: SharedProcess
  private emitter = new Emitter()

  private _loadTime: number | null = null
  private _rendererReadyTime: number | null = null

  public constructor(sharedProcess: SharedProcess) {
    if (!windowStateKeeper) {
      // `electron-window-state` requires Electron's `screen` module, which can
      // only be required after the app has emitted `ready`. So require it
      // lazily.
      windowStateKeeper = require('electron-window-state')
    }

    sanitizeBeforeReadingSync()

    const savedWindowState = windowStateKeeper({
      defaultWidth: 800,
      defaultHeight: 600,
    })

    const windowOptions: Electron.BrowserWindowOptions = {
      x: savedWindowState.x,
      y: savedWindowState.y,
      width: savedWindowState.width,
      height: savedWindowState.height,
      minWidth: 800,
      minHeight: 600,
      show: false,
      // This fixes subpixel aliasing on Windows
      // See https://github.com/atom/atom/commit/683bef5b9d133cb194b476938c77cc07fd05b972
      backgroundColor: '#fff',
      webPreferences: {
        // Disable auxclick event
        // See https://developers.google.com/web/updates/2016/10/auxclick
        disableBlinkFeatures: 'Auxclick',
        // Enable, among other things, the ResizeObserver
        experimentalFeatures: true,
      },
    }

    if (__DARWIN__) {
        windowOptions.titleBarStyle = 'hidden'
    } else if (__WIN32__) {
        windowOptions.frame = false
    }

    this.window = new BrowserWindow(windowOptions)
    savedWindowState.manage(this.window)

    // on macOS, when the user closes the window we really just hide it. This
    // lets us activate quickly and keep all our interesting logic in the
    // renderer.
    if (__DARWIN__) {
      let quitting = false
      app.on('before-quit', () => {
        quitting = true
      })

      ipcMain.on('will-quit', (event: Electron.IpcMainEvent) => {
        quitting = true
        event.returnValue = true
      })

      this.window.on('close', e => {
        if (!quitting) {
          e.preventDefault()
          this.window.hide()
        }
      })
    }

    this.sharedProcess = sharedProcess
  }

  public load() {
    let startLoad = 0
    // We only listen for the first of the loading events to avoid a bug in
    // Electron/Chromium where they can sometimes fire more than once. See
    // See
    // https://github.com/desktop/desktop/pull/513#issuecomment-253028277. This
    // shouldn't really matter as in production builds loading _should_ only
    // happen once.
    this.window.webContents.once('did-start-loading', () => {
      this._rendererReadyTime = null
      this._loadTime = null

      startLoad = Date.now()
    })

    this.window.webContents.once('did-finish-load', () => {
      if (process.env.NODE_ENV === 'development') {
        this.window.webContents.openDevTools()
      }

      const now = Date.now()
      this._loadTime = now - startLoad

      this.maybeEmitDidLoad()
    })

    this.window.webContents.on('did-fail-load', () => {
      this.window.webContents.openDevTools()
      this.window.show()
    })

    // TODO: This should be scoped by the window.
    ipcMain.once('renderer-ready', (event: Electron.IpcMainEvent, readyTime: number) => {
      this._rendererReadyTime = readyTime

      this.maybeEmitDidLoad()
    })

    this.window.on('focus', () => this.window.webContents.send('focus'))
    this.window.on('blur', () => this.window.webContents.send('blur'))

    this.registerWindowStateChangedEvents()

    this.window.loadURL(`file://${__dirname}/index.html`)
  }

  /**
   * Emit the `onDidLoad` event if the page has loaded and the renderer has
   * signalled that it's ready.
   */
  private maybeEmitDidLoad() {
    if (!this.rendererLoaded) { return }

    this.emitter.emit('did-load', null)
  }

  /** Is the page loaded and has the renderer signalled it's ready? */
  private get rendererLoaded(): boolean {
    return !!this.loadTime && !!this.rendererReadyTime
  }

  /**
   * Sets up message passing to the render process when the window state changes.
   *
   * We've definied 'window state' as one of minimized, normal, maximized, and
   * full-screen. These states will be sent over the window-state-changed channel
   */
  private registerWindowStateChangedEvents() {
    this.window.on('enter-full-screen', () => this.sendWindowStateEvent('full-screen'))

    // So this is a bit of a hack. If we call window.isFullScreen directly after
    // receiving the leave-full-screen event it'll return true which isn't what
    // we're after. So we'll say that we're transitioning to 'normal' even though
    // we might be maximized. This works because electron will emit a 'maximized'
    // event after 'leave-full-screen' if the state prior to full-screen was maximized.
    this.window.on('leave-full-screen', () => this.sendWindowStateEvent('normal'))

    this.window.on('maximize', () => this.sendWindowStateEvent('maximized'))
    this.window.on('minimize', () => this.sendWindowStateEvent('minimized'))
    this.window.on('unmaximize', () => this.sendWindowStateEvent('normal'))
    this.window.on('restore', () => this.sendWindowStateEvent('normal'))
    this.window.on('hide', () => this.sendWindowStateEvent('hidden'))
    this.window.on('show', () => this.sendWindowStateEvent('normal'))
  }

  /**
   * Short hand convenience function for sending a window state change event
   * over the window-state-changed channel to the render process.
   */
  private sendWindowStateEvent(state: WindowState) {
    this.window.webContents.send(windowStateChannelName, state)
  }

  public onClose(fn: () => void) {
    this.window.on('closed', fn)
  }

  /**
   * Register a function to call when the window is done loading. At that point
   * the page has loaded and the renderer has signalled that it is ready.
   */
  public onDidLoad(fn: () => void): Disposable {
    return this.emitter.on('did-load', fn)
  }

  public isMinimized() {
    return this.window.isMinimized()
  }

  public restore() {
    this.window.restore()
  }

  public focus() {
    this.window.focus()
  }

  /** Show the window. */
  public show() {
    this.window.show()
  }

  /** Send the menu event to the renderer. */
  public sendMenuEvent(name: MenuEvent) {
    this.show()

    this.window.webContents.send('menu-event', { name })
  }

  /** Send the URL action to the renderer. */
  public sendURLAction(action: URLActionType) {
    this.show()

    this.window.webContents.send('url-action', { action })
  }

  /** Send the app launch timing stats to the renderer. */
  public sendLaunchTimingStats(stats: ILaunchStats) {
    this.window.webContents.send('launch-timing-stats', { stats })
  }

  /** Send the app menu to the renderer. */
  public sendAppMenu() {
    const menu = menuFromElectronMenu(Menu.getApplicationMenu())
    this.window.webContents.send('app-menu', { menu })
  }

<<<<<<< HEAD
  /** display details to the user about an uncaught exception */
  public showUnhandledError(error: Error) {
    this.window.webContents.send('uncaught-exception', { message: error.message, stack: error.stack, name: error.name })
=======
  /** Report the exception to the renderer. */
  public sendException(error: Error) {
    // `Error` can't be JSONified so it doesn't transport nicely over IPC. So
    // we'll just manually copy the properties we care about.
    const friendlyError = {
      stack: error.stack,
      message: error.message,
      name: error.name,
    }
    this.window.webContents.send('main-process-exception', friendlyError)
>>>>>>> b111bf5e
  }

  /**
   * Get the time (in milliseconds) spent loading the page.
   *
   * This will be `null` until `onDidLoad` is called.
   */
  public get loadTime(): number | null {
    return this._loadTime
  }

  /**
   * Get the time (in milliseconds) elapsed from the renderer being loaded to it
   * signaling it was ready.
   *
   * This will be `null` until `onDidLoad` is called.
   */
  public get rendererReadyTime(): number | null {
    return this._rendererReadyTime
  }
}<|MERGE_RESOLUTION|>--- conflicted
+++ resolved
@@ -267,11 +267,6 @@
     this.window.webContents.send('app-menu', { menu })
   }
 
-<<<<<<< HEAD
-  /** display details to the user about an uncaught exception */
-  public showUnhandledError(error: Error) {
-    this.window.webContents.send('uncaught-exception', { message: error.message, stack: error.stack, name: error.name })
-=======
   /** Report the exception to the renderer. */
   public sendException(error: Error) {
     // `Error` can't be JSONified so it doesn't transport nicely over IPC. So
@@ -282,7 +277,6 @@
       name: error.name,
     }
     this.window.webContents.send('main-process-exception', friendlyError)
->>>>>>> b111bf5e
   }
 
   /**
