{
  "name": "desktop",
  "productName": "GitHub",
  "bundleID": "com.github.GitHubClient",
  "companyName": "GitHub, Inc.",
  "version": "0.0.6",
  "main": "./main.js",
  "repository": {
    "type": "git",
    "url": "https://github.com/desktop/desktop.git"
  },
  "description": "The People's Glorious GitHub Client",
  "author": "",
  "license": "MIT",
  "dependencies": {
    "byline": "^4.2.2",
    "codemirror": "^5.19.0",
    "dexie": "^1.4.1",
    "electron-window-state": "^3.0.3",
    "event-kit": "^2.0.0",
    "git-kitchen-sink": "^1.11.0",
    "keytar": "^3.0.2",
    "moment": "^2.14.1",
    "octokat": "^0.5.0-beta.0",
    "react": "^15.3.0",
    "react-addons-shallow-compare": "^15.3.0",
    "react-dom": "^15.3.0",
<<<<<<< HEAD
    "react-virtualized": "^7.16.0",
    "request": "^2.75.0",
=======
    "react-virtualized": "^8.0.11",
>>>>>>> 37e7ec47
    "textarea-caret": "^3.0.1",
    "untildify": "^3.0.2"
  },
  "devDependencies": {
    "fs-extra": "^0.30.0",
    "react-addons-perf": "^15.2.1",
    "react-addons-test-utils": "^15.2.1",
    "style-loader": "^0.13.1",
    "temp": "^0.8.3",
    "webpack-hot-middleware": "^2.10.0"
  }
}<|MERGE_RESOLUTION|>--- conflicted
+++ resolved
@@ -25,12 +25,8 @@
     "react": "^15.3.0",
     "react-addons-shallow-compare": "^15.3.0",
     "react-dom": "^15.3.0",
-<<<<<<< HEAD
-    "react-virtualized": "^7.16.0",
+    "react-virtualized": "^8.0.11",
     "request": "^2.75.0",
-=======
-    "react-virtualized": "^8.0.11",
->>>>>>> 37e7ec47
     "textarea-caret": "^3.0.1",
     "untildify": "^3.0.2"
   },
