import { Emitter, Disposable } from 'event-kit'
import { ipcRenderer, remote } from 'electron'
import {
  IRepositoryState,
  IHistoryState,
  IAppState,
  RepositorySection,
  IChangesState,
  Popup,
  PopupType,
  Foldout,
  FoldoutType,
  IBranchesState,
  PossibleSelections,
  SelectionType,
  ICheckoutProgress,
  Progress,
  ImageDiffType,
} from '../app-state'
import { Account } from '../../models/account'
import { Repository } from '../../models/repository'
import { GitHubRepository } from '../../models/github-repository'
import {
  FileChange,
  WorkingDirectoryStatus,
  WorkingDirectoryFileChange,
} from '../../models/status'
import { DiffSelection, DiffSelectionType, DiffType } from '../../models/diff'
import {
  matchGitHubRepository,
  IMatchedGitHubRepository,
} from '../../lib/repository-matching'
import { API, getAccountForEndpoint, IAPIUser } from '../../lib/api'
import { caseInsensitiveCompare } from '../compare'
import { Branch, BranchType } from '../../models/branch'
import { TipState } from '../../models/tip'
import { CloningRepository } from '../../models/cloning-repository'
import { Commit } from '../../models/commit'
import {
  ExternalEditor,
  parse as parseExternalEditor,
} from '../../models/editors'
import { getAvailableEditors } from '../editors'
import { CloningRepositoriesStore } from './cloning-repositories-store'
import { IGitHubUser } from '../databases/github-user-database'
import { GitHubUserStore } from './github-user-store'
import { shell } from '../app-shell'
import { EmojiStore } from './emoji-store'
import { GitStore, ICommitMessage } from './git-store'
import { assertNever } from '../fatal-error'
import { IssuesStore } from './issues-store'
import { BackgroundFetcher } from './helpers/background-fetcher'
import { formatCommitMessage } from '../format-commit-message'
import { AppMenu, IMenu } from '../../models/app-menu'
import {
  getAppMenu,
  updatePreferredAppMenuItemLabels,
} from '../../ui/main-process-proxy'
import { merge } from '../merge'
import { getAppPath } from '../../ui/lib/app-proxy'
import { StatsStore, ILaunchStats } from '../stats'
import { SignInStore } from './sign-in-store'
import { hasShownWelcomeFlow, markWelcomeFlowComplete } from '../welcome'
import { WindowState, getWindowState } from '../window-state'
import { fatalError } from '../fatal-error'
import { updateMenuState } from '../menu-update'

import {
  getAuthorIdentity,
  pull as pullRepo,
  push as pushRepo,
  createBranch,
  renameBranch,
  deleteBranch,
  getCommitDiff,
  getWorkingDirectoryDiff,
  getChangedFiles,
  updateRef,
  addRemote,
  getBranchAheadBehind,
  createCommit,
  checkoutBranch,
  getDefaultRemote,
  formatAsLocalRef,
} from '../git'

import { launchExternalEditor } from '../editors'
import { AccountsStore } from './accounts-store'
import { RepositoriesStore } from './repositories-store'
import { validatedRepositoryPath } from './helpers/validated-repository-path'
import { IGitAccount } from '../git/authentication'
import { getGenericHostname, getGenericUsername } from '../generic-git-auth'
import { RetryActionType, RetryAction } from '../retry-actions'
import { findEditorOrDefault } from '../editors'
import {
  Shell,
  parse as parseShell,
  Default as DefaultShell,
  findShellOrDefault,
  launchShell,
} from '../shells'
import {
  installGlobalLFSFilters,
  isUsingLFS,
  installLFSHooks,
} from '../git/lfs'
import { CloneRepositoryTab } from '../../models/clone-repository-tab'
import { getAccountForRepository } from '../get-account-for-repository'
import { BranchesTab } from '../../models/branches-tab'
import { PullRequestStore } from './pull-request-store'
import { Owner } from '../../models/owner'
import { PullRequest } from '../../models/pull-request'

const LastSelectedRepositoryIDKey = 'last-selected-repository-id'

const defaultSidebarWidth: number = 250
const sidebarWidthConfigKey: string = 'sidebar-width'

const defaultCommitSummaryWidth: number = 250
const commitSummaryWidthConfigKey: string = 'commit-summary-width'

const confirmRepoRemovalDefault: boolean = true
const confirmDiscardChangesDefault: boolean = true
const confirmRepoRemovalKey: string = 'confirmRepoRemoval'
const confirmDiscardChangesKey: string = 'confirmDiscardChanges'

const externalEditorKey: string = 'externalEditor'

const imageDiffTypeDefault = ImageDiffType.TwoUp
const imageDiffTypeKey = 'image-diff-type'

const shellKey = 'shell'

export class AppStore {
  private emitter = new Emitter()

  private accounts: ReadonlyArray<Account> = new Array<Account>()
  private repositories: ReadonlyArray<Repository> = new Array<Repository>()

  private selectedRepository: Repository | CloningRepository | null = null

  /** The background fetcher for the currently selected repository. */
  private currentBackgroundFetcher: BackgroundFetcher | null = null

  private repositoryState = new Map<string, IRepositoryState>()
  private showWelcomeFlow = false

  private currentPopup: Popup | null = null
  private currentFoldout: Foldout | null = null

  private errors: ReadonlyArray<Error> = new Array<Error>()

  private emitQueued = false

  public readonly gitHubUserStore: GitHubUserStore

  private readonly cloningRepositoriesStore: CloningRepositoriesStore

  private readonly emojiStore: EmojiStore

  private readonly _issuesStore: IssuesStore

  /** The issues store for all repositories. */
  public get issuesStore(): IssuesStore {
    return this._issuesStore
  }

  /** GitStores keyed by their hash. */
  private readonly gitStores = new Map<string, GitStore>()

  private readonly signInStore: SignInStore

  private readonly accountsStore: AccountsStore
  private readonly repositoriesStore: RepositoriesStore

  /**
   * The Application menu as an AppMenu instance or null if
   * the main process has not yet provided the renderer with
   * a copy of the application menu structure.
   */
  private appMenu: AppMenu | null = null

  /**
   * Used to highlight access keys throughout the app when the
   * Alt key is pressed. Only applicable on non-macOS platforms.
   */
  private highlightAccessKeys: boolean = false

  /**
   * A value indicating whether or not the current application
   * window has focus.
   */
  private appIsFocused: boolean = false

  private sidebarWidth: number = defaultSidebarWidth
  private commitSummaryWidth: number = defaultCommitSummaryWidth
  private windowState: WindowState
  private windowZoomFactor: number = 1
  private isUpdateAvailableBannerVisible: boolean = false
  private confirmRepoRemoval: boolean = confirmRepoRemovalDefault
  private confirmDiscardChanges: boolean = confirmDiscardChangesDefault
  private imageDiffType: ImageDiffType = imageDiffTypeDefault

  private selectedExternalEditor?: ExternalEditor

  /** The user's preferred shell. */
  private selectedShell = DefaultShell

  /** The current repository filter text */
  private repositoryFilterText: string = ''

  private readonly statsStore: StatsStore

  /** The function to resolve the current Open in Desktop flow. */
  private resolveOpenInDesktop:
    | ((repository: Repository | null) => void)
    | null = null

  private selectedCloneRepositoryTab: CloneRepositoryTab = CloneRepositoryTab.DotCom

  private selectedBranchesTab = BranchesTab.Branches

  private pullRequestStore: PullRequestStore

  public constructor(
    gitHubUserStore: GitHubUserStore,
    cloningRepositoriesStore: CloningRepositoriesStore,
    emojiStore: EmojiStore,
    issuesStore: IssuesStore,
    statsStore: StatsStore,
    signInStore: SignInStore,
    accountsStore: AccountsStore,
    repositoriesStore: RepositoriesStore,
    pullRequestStore: PullRequestStore
  ) {
    this.gitHubUserStore = gitHubUserStore
    this.cloningRepositoriesStore = cloningRepositoriesStore
    this.emojiStore = emojiStore
    this._issuesStore = issuesStore
    this.statsStore = statsStore
    this.signInStore = signInStore
    this.accountsStore = accountsStore
    this.repositoriesStore = repositoriesStore
    this.pullRequestStore = pullRequestStore
    this.showWelcomeFlow = !hasShownWelcomeFlow()

    const window = remote.getCurrentWindow()
    this.windowState = getWindowState(window)

    ipcRenderer.on(
      'window-state-changed',
      (event: Electron.IpcMessageEvent, args: any[]) => {
        this.windowState = getWindowState(window)
        this.emitUpdate()
      }
    )

    window.webContents.getZoomFactor(factor => {
      this.onWindowZoomFactorChanged(factor)
    })

    ipcRenderer.on('zoom-factor-changed', (event: any, zoomFactor: number) => {
      this.onWindowZoomFactorChanged(zoomFactor)
    })

    ipcRenderer.on(
      'app-menu',
      (event: Electron.IpcMessageEvent, { menu }: { menu: IMenu }) => {
        this.setAppMenu(menu)
      }
    )

    getAppMenu()

    this.gitHubUserStore.onDidUpdate(() => {
      this.emitUpdate()
    })

    this.cloningRepositoriesStore.onDidUpdate(() => {
      this.emitUpdate()
    })

    this.cloningRepositoriesStore.onDidError(e => this.emitError(e))

    this.signInStore.onDidAuthenticate(account => this._addAccount(account))
    this.signInStore.onDidUpdate(() => this.emitUpdate())
    this.signInStore.onDidError(error => this.emitError(error))

    accountsStore.onDidUpdate(async () => {
      const accounts = await this.accountsStore.getAll()
      this.accounts = accounts
      this.emitUpdate()
    })

    repositoriesStore.onDidUpdate(async () => {
      const repositories = await this.repositoriesStore.getAll()
      this.repositories = repositories
      this.updateRepositorySelectionAfterRepositoriesChanged()
      this.emitUpdate()
    })
  }

  /** Load the emoji from disk. */
  public loadEmoji() {
    const rootDir = getAppPath()
    this.emojiStore.read(rootDir).then(() => this.emitUpdate())
  }

  private emitUpdate() {
    // If the window is hidden then we won't get an animation frame, but there
    // may still be work we wanna do in response to the state change. So
    // immediately emit the update.
    if (this.windowState === 'hidden') {
      this.emitUpdateNow()
      return
    }

    if (this.emitQueued) {
      return
    }

    this.emitQueued = true

    window.requestAnimationFrame(() => {
      this.emitUpdateNow()
    })
  }

  private emitUpdateNow() {
    this.emitQueued = false
    const state = this.getState()

    this.emitter.emit('did-update', state)
    updateMenuState(state, this.appMenu)
  }

  public onDidUpdate(fn: (state: IAppState) => void): Disposable {
    return this.emitter.on('did-update', fn)
  }

  private emitError(error: Error) {
    this.emitter.emit('did-error', error)
  }

  /** Register a listener for when an error occurs. */
  public onDidError(fn: (error: Error) => void): Disposable {
    return this.emitter.on('did-error', fn)
  }

  /**
   * Called when we have reason to suspect that the zoom factor
   * has changed. Note that this doesn't necessarily mean that it
   * has changed with regards to our internal state which is why
   * we double check before emitting an update.
   */
  private onWindowZoomFactorChanged(zoomFactor: number) {
    const current = this.windowZoomFactor
    this.windowZoomFactor = zoomFactor

    if (zoomFactor !== current) {
      this.emitUpdate()
    }
  }

  private getInitialRepositoryState(): IRepositoryState {
    return {
      historyState: {
        selection: {
          sha: null,
          file: null,
        },
        changedFiles: new Array<FileChange>(),
        history: new Array<string>(),
        diff: null,
      },
      changesState: {
        workingDirectory: WorkingDirectoryStatus.fromFiles(
          new Array<WorkingDirectoryFileChange>()
        ),
        selectedFileID: null,
        diff: null,
        contextualCommitMessage: null,
        commitMessage: null,
      },
      selectedSection: RepositorySection.Changes,
      branchesState: {
        tip: { kind: TipState.Unknown },
        defaultBranch: null,
        allBranches: new Array<Branch>(),
        recentBranches: new Array<Branch>(),
        pullRequests: null,
        currentPullRequest: null,
      },
      commitAuthor: null,
      gitHubUsers: new Map<string, IGitHubUser>(),
      commits: new Map<string, Commit>(),
      localCommitSHAs: [],
      aheadBehind: null,
      remote: null,
      isPushPullFetchInProgress: false,
      isCommitting: false,
      lastFetched: null,
      checkoutProgress: null,
      pushPullFetchProgress: null,
    }
  }

  /** Get the state for the repository. */
  public getRepositoryState(repository: Repository): IRepositoryState {
    let state = this.repositoryState.get(repository.hash)
    if (state) {
      const gitHubUsers =
        this.gitHubUserStore.getUsersForRepository(repository) ||
        new Map<string, IGitHubUser>()
      return merge(state, { gitHubUsers })
    }

    state = this.getInitialRepositoryState()
    this.repositoryState.set(repository.hash, state)
    return state
  }

  private updateRepositoryState<K extends keyof IRepositoryState>(
    repository: Repository,
    fn: (state: IRepositoryState) => Pick<IRepositoryState, K>
  ) {
    const currentState = this.getRepositoryState(repository)
    const newValues = fn(currentState)
    this.repositoryState.set(repository.hash, merge(currentState, newValues))
  }

  private updateHistoryState<K extends keyof IHistoryState>(
    repository: Repository,
    fn: (historyState: IHistoryState) => Pick<IHistoryState, K>
  ) {
    this.updateRepositoryState(repository, state => {
      const historyState = state.historyState
      const newValues = fn(historyState)
      return { historyState: merge(historyState, newValues) }
    })
  }

  private updateChangesState<K extends keyof IChangesState>(
    repository: Repository,
    fn: (changesState: IChangesState) => Pick<IChangesState, K>
  ) {
    this.updateRepositoryState(repository, state => {
      const changesState = state.changesState
      const newState = merge(changesState, fn(changesState))
      return { changesState: newState }
    })
  }

  private updateBranchesState(
    repository: Repository,
    fn: (branchesState: IBranchesState) => IBranchesState
  ) {
    this.updateRepositoryState(repository, state => {
      const branchesState = fn(state.branchesState)
      return { branchesState }
    })
  }

  private getSelectedState(): PossibleSelections | null {
    const repository = this.selectedRepository
    if (!repository) {
      return null
    }

    if (repository instanceof CloningRepository) {
      const progress = this.cloningRepositoriesStore.getRepositoryState(
        repository
      )
      if (!progress) {
        return null
      }

      return {
        type: SelectionType.CloningRepository,
        repository,
        progress,
      }
    }

    if (repository.missing) {
      return {
        type: SelectionType.MissingRepository,
        repository,
      }
    }

    return {
      type: SelectionType.Repository,
      repository,
      state: this.getRepositoryState(repository),
    }
  }

  public getState(): IAppState {
    return {
      accounts: this.accounts,
      repositories: [
        ...this.repositories,
        ...this.cloningRepositoriesStore.repositories,
      ],
      windowState: this.windowState,
      windowZoomFactor: this.windowZoomFactor,
      appIsFocused: this.appIsFocused,
      selectedState: this.getSelectedState(),
      signInState: this.signInStore.getState(),
      currentPopup: this.currentPopup,
      currentFoldout: this.currentFoldout,
      errors: this.errors,
      showWelcomeFlow: this.showWelcomeFlow,
      emoji: this.emojiStore.emoji,
      sidebarWidth: this.sidebarWidth,
      commitSummaryWidth: this.commitSummaryWidth,
      appMenuState: this.appMenu ? this.appMenu.openMenus : [],
      titleBarStyle: this.showWelcomeFlow ? 'light' : 'dark',
      highlightAccessKeys: this.highlightAccessKeys,
      isUpdateAvailableBannerVisible: this.isUpdateAvailableBannerVisible,
      askForConfirmationOnRepositoryRemoval: this.confirmRepoRemoval,
      askForConfirmationOnDiscardChanges: this.confirmDiscardChanges,
      selectedExternalEditor: this.selectedExternalEditor,
      imageDiffType: this.imageDiffType,
      selectedShell: this.selectedShell,
      repositoryFilterText: this.repositoryFilterText,
      selectedCloneRepositoryTab: this.selectedCloneRepositoryTab,
      selectedBranchesTab: this.selectedBranchesTab,
    }
  }

  private onGitStoreUpdated(repository: Repository, gitStore: GitStore) {
    this.updateHistoryState(repository, state => ({
      history: gitStore.history,
    }))

    this.updateBranchesState(repository, state => ({
      ...state,
      tip: gitStore.tip,
      defaultBranch: gitStore.defaultBranch,
      allBranches: gitStore.allBranches,
      recentBranches: gitStore.recentBranches,
    }))

    this.updateChangesState(repository, state => ({
      commitMessage: gitStore.commitMessage,
      contextualCommitMessage: gitStore.contextualCommitMessage,
    }))

    this.updateRepositoryState(repository, state => ({
      commits: gitStore.commits,
      localCommitSHAs: gitStore.localCommitSHAs,
      aheadBehind: gitStore.aheadBehind,
      remote: gitStore.remote,
      lastFetched: gitStore.lastFetched,
    }))

    this.emitUpdate()
  }

  private onGitStoreLoadedCommits(
    repository: Repository,
    commits: ReadonlyArray<Commit>
  ) {
    for (const commit of commits) {
      this.gitHubUserStore._loadAndCacheUser(
        this.accounts,
        repository,
        commit.sha,
        commit.author.email
      )
    }
  }

  private removeGitStore(repository: Repository) {
    if (this.gitStores.has(repository.hash)) {
      this.gitStores.delete(repository.hash)
    }
  }

  private getGitStore(repository: Repository): GitStore {
    let gitStore = this.gitStores.get(repository.hash)
    if (!gitStore) {
      gitStore = new GitStore(repository, shell)
      gitStore.onDidUpdate(() => this.onGitStoreUpdated(repository, gitStore!))
      gitStore.onDidLoadNewCommits(commits =>
        this.onGitStoreLoadedCommits(repository, commits)
      )
      gitStore.onDidError(error => this.emitError(error))

      this.gitStores.set(repository.hash, gitStore)
    }

    return gitStore
  }

  /** This shouldn't be called directly. See `Dispatcher`. */
  public async _loadHistory(repository: Repository): Promise<void> {
    const gitStore = this.getGitStore(repository)
    await gitStore.loadHistory()

    const state = this.getRepositoryState(repository).historyState
    let newSelection = state.selection
    const history = state.history
    const selectedSHA = state.selection.sha
    if (selectedSHA) {
      const index = history.findIndex(sha => sha === selectedSHA)
      // Our selected SHA disappeared, so clear the selection.
      if (index < 0) {
        newSelection = {
          sha: null,
          file: null,
        }
      }
    }

    if (!newSelection.sha && history.length > 0) {
      this._changeHistoryCommitSelection(repository, history[0])
      this._loadChangedFilesForCurrentSelection(repository)
    }

    this.emitUpdate()
  }

  /** This shouldn't be called directly. See `Dispatcher`. */
  public _loadNextHistoryBatch(repository: Repository): Promise<void> {
    const gitStore = this.getGitStore(repository)
    return gitStore.loadNextHistoryBatch()
  }

  /** This shouldn't be called directly. See `Dispatcher`. */
  public async _loadChangedFilesForCurrentSelection(
    repository: Repository
  ): Promise<void> {
    const state = this.getRepositoryState(repository)
    const selection = state.historyState.selection
    const currentSHA = selection.sha
    if (!currentSHA) {
      return
    }

    const gitStore = this.getGitStore(repository)
    const changedFiles = await gitStore.performFailableOperation(() =>
      getChangedFiles(repository, currentSHA)
    )
    if (!changedFiles) {
      return
    }

    // The selection could have changed between when we started loading the
    // changed files and we finished. We might wanna store the changed files per
    // SHA/path.
    if (currentSHA !== state.historyState.selection.sha) {
      return
    }

    // if we're selecting a commit for the first time, we should select the
    // first file in the commit and render the diff immediately

    const noFileSelected = selection.file === null

    const firstFileOrDefault =
      noFileSelected && changedFiles.length ? changedFiles[0] : selection.file

    const selectionOrFirstFile = {
      file: firstFileOrDefault,
      sha: selection.sha,
    }

    this.updateHistoryState(repository, state => ({ changedFiles }))

    this.emitUpdate()

    if (selectionOrFirstFile.file) {
      this._changeHistoryFileSelection(repository, selectionOrFirstFile.file)
    }
  }

  /** This shouldn't be called directly. See `Dispatcher`. */
  public async _changeHistoryCommitSelection(
    repository: Repository,
    sha: string
  ): Promise<void> {
    this.updateHistoryState(repository, state => {
      const commitChanged = state.selection.sha !== sha
      const changedFiles = commitChanged
        ? new Array<FileChange>()
        : state.changedFiles
      const file = commitChanged ? null : state.selection.file
      const selection = { sha, file }
      const diff = null

      return { selection, changedFiles, diff }
    })
    this.emitUpdate()
  }

  /** This shouldn't be called directly. See `Dispatcher`. */
  public async _setRepositoryFilterText(text: string): Promise<void> {
    this.repositoryFilterText = text
    this.emitUpdate()
  }

  /** This shouldn't be called directly. See `Dispatcher`. */
  public async _changeHistoryFileSelection(
    repository: Repository,
    file: FileChange
  ): Promise<void> {
    this.updateHistoryState(repository, state => {
      const selection = { sha: state.selection.sha, file }
      const diff = null
      return { selection, diff }
    })
    this.emitUpdate()

    const stateBeforeLoad = this.getRepositoryState(repository)
    const sha = stateBeforeLoad.historyState.selection.sha

    if (!sha) {
      if (__DEV__) {
        throw new Error(
          "No currently selected sha yet we've been asked to switch file selection"
        )
      } else {
        return
      }
    }

    const diff = await getCommitDiff(repository, file, sha)

    const stateAfterLoad = this.getRepositoryState(repository)

    // A whole bunch of things could have happened since we initiated the diff load
    if (
      stateAfterLoad.historyState.selection.sha !==
      stateBeforeLoad.historyState.selection.sha
    ) {
      return
    }
    if (!stateAfterLoad.historyState.selection.file) {
      return
    }
    if (stateAfterLoad.historyState.selection.file.id !== file.id) {
      return
    }

    this.updateHistoryState(repository, state => {
      const selection = { sha: state.selection.sha, file }
      return { selection, diff }
    })

    this.emitUpdate()
  }

  /** This shouldn't be called directly. See `Dispatcher`. */
  public async _selectRepository(
    repository: Repository | CloningRepository | null
  ): Promise<Repository | null> {
    const previouslySelectedRepository = this.selectedRepository

    this.selectedRepository = repository
    this.emitUpdate()

    this.stopBackgroundFetching()

    if (!repository) {
      return Promise.resolve(null)
    }
    if (!(repository instanceof Repository)) {
      return Promise.resolve(null)
    }

    localStorage.setItem(LastSelectedRepositoryIDKey, repository.id.toString())

    if (repository.missing) {
      // as the repository is no longer found on disk, cleaning this up
      // ensures we don't accidentally run any Git operations against the
      // wrong location if the user then relocates the `.git` folder elsewhere
      this.removeGitStore(repository)
      return Promise.resolve(null)
    }

    const gitHubRepository = repository.gitHubRepository
    if (gitHubRepository) {
      this._updateIssues(gitHubRepository)
      this.pullRequestStore
        .getPullRequests(gitHubRepository)
        .then(p => this.updatePullRequests(p, repository, gitHubRepository))
        .catch(e => log.error('Something failed.', e))
    }

    this._updatePullRequests(repository)
    await this._refreshRepository(repository)

    // The selected repository could have changed while we were refreshing.
    if (this.selectedRepository !== repository) {
      return null
    }

    // "Clone in Desktop" from a cold start can trigger this twice, and
    // for edge cases where _selectRepository is re-entract, calling this here
    // ensures we clean up the existing background fetcher correctly (if set)
    this.stopBackgroundFetching()

    this.startBackgroundFetching(repository, !previouslySelectedRepository)
    this.refreshMentionables(repository)

    if (repository instanceof Repository) {
      return this._repositoryWithRefreshedGitHubRepository(repository)
    } else {
      return repository
    }
  }

  public async _updateIssues(repository: GitHubRepository) {
    const user = getAccountForEndpoint(this.accounts, repository.endpoint)
    if (!user) {
      return
    }

    try {
      await this._issuesStore.fetchIssues(repository, user)
    } catch (e) {
      log.warn(`Unable to fetch issues for ${repository.fullName}`, e)
    }
  }

  private stopBackgroundFetching() {
    const backgroundFetcher = this.currentBackgroundFetcher
    if (backgroundFetcher) {
      backgroundFetcher.stop()
      this.currentBackgroundFetcher = null
    }
  }

  private refreshMentionables(repository: Repository) {
    const account = getAccountForRepository(this.accounts, repository)
    if (!account) {
      return
    }

    const gitHubRepository = repository.gitHubRepository
    if (!gitHubRepository) {
      return
    }

    this.gitHubUserStore.updateMentionables(gitHubRepository, account)
  }

  private startBackgroundFetching(
    repository: Repository,
    withInitialSkew: boolean
  ) {
    if (this.currentBackgroundFetcher) {
      fatalError(
        `We should only have on background fetcher active at once, but we're trying to start background fetching on ${repository.name} while another background fetcher is still active!`
      )
      return
    }

    const account = getAccountForRepository(this.accounts, repository)
    if (!account) {
      return
    }

    if (!repository.gitHubRepository) {
      return
    }

    const fetcher = new BackgroundFetcher(repository, account, r =>
      this.performFetch(r, account, true)
    )
    fetcher.start(withInitialSkew)
    this.currentBackgroundFetcher = fetcher
  }

  /** Load the initial state for the app. */
  public async loadInitialState() {
    const [accounts, repositories] = await Promise.all([
      this.accountsStore.getAll(),
      this.repositoriesStore.getAll(),
    ])

    this.accounts = accounts
    this.repositories = repositories

    // doing this that the current user can be found by any of their email addresses
    for (const account of accounts) {
      const userAssociations: ReadonlyArray<
        IGitHubUser
      > = account.emails.map(email =>
        // NB: We're not using object spread here because `account` has more
        // keys than we want.
        ({
          endpoint: account.endpoint,
          email: email.email,
          login: account.login,
          avatarURL: account.avatarURL,
          name: account.name,
        })
      )

      for (const user of userAssociations) {
        this.gitHubUserStore.cacheUser(user)
      }
    }

    this.updateRepositorySelectionAfterRepositoriesChanged()

    this.sidebarWidth =
      parseInt(localStorage.getItem(sidebarWidthConfigKey) || '', 10) ||
      defaultSidebarWidth
    this.commitSummaryWidth =
      parseInt(localStorage.getItem(commitSummaryWidthConfigKey) || '', 10) ||
      defaultCommitSummaryWidth

    const confirmRepositoryRemovalValue = localStorage.getItem(
      confirmRepoRemovalKey
    )

    this.confirmRepoRemoval =
      confirmRepositoryRemovalValue === null
        ? confirmRepoRemovalDefault
        : confirmRepositoryRemovalValue === '1'

    const confirmDiscardChangesValue = localStorage.getItem(
      confirmDiscardChangesKey
    )

    this.confirmDiscardChanges =
      confirmDiscardChangesValue === null
        ? confirmDiscardChangesDefault
        : confirmDiscardChangesValue === '1'

    const externalEditorValue = await this.getSelectedExternalEditor()
    if (externalEditorValue) {
      this.selectedExternalEditor = externalEditorValue
    }

    const shellValue = localStorage.getItem(shellKey)
    this.selectedShell = shellValue ? parseShell(shellValue) : DefaultShell

    this.updatePreferredAppMenuItemLabels()

    const imageDiffTypeValue = localStorage.getItem(imageDiffTypeKey)
    this.imageDiffType =
      imageDiffTypeValue === null
        ? imageDiffTypeDefault
        : parseInt(imageDiffTypeValue)

    this.emitUpdateNow()

    this.accountsStore.refresh()
  }

  private async getSelectedExternalEditor(): Promise<ExternalEditor | null> {
    const externalEditorValue = localStorage.getItem(externalEditorKey)
    if (externalEditorValue) {
      const value = parseExternalEditor(externalEditorValue)
      if (value) {
        return value
      }
    }

    const editors = await getAvailableEditors()
    if (editors.length) {
      const value = editors[0].editor
      // store this value to avoid the lookup next time
      localStorage.setItem(externalEditorKey, value)
      return value
    }

    return null
  }

  /** Update the menu with the names of the user's preferred apps. */
  private updatePreferredAppMenuItemLabels() {
    const editorLabel = this.selectedExternalEditor
      ? `Open in ${this.selectedExternalEditor}`
      : undefined

    updatePreferredAppMenuItemLabels({
      editor: editorLabel,
      shell: `Open in ${this.selectedShell}`,
    })
  }

  private updateRepositorySelectionAfterRepositoriesChanged() {
    const selectedRepository = this.selectedRepository
    let newSelectedRepository: Repository | CloningRepository | null = this
      .selectedRepository
    if (selectedRepository) {
      const r =
        this.repositories.find(
          r =>
            r.constructor === selectedRepository.constructor &&
            r.id === selectedRepository.id
        ) || null

      newSelectedRepository = r
    }

    if (newSelectedRepository === null && this.repositories.length > 0) {
      const lastSelectedID = parseInt(
        localStorage.getItem(LastSelectedRepositoryIDKey) || '',
        10
      )
      if (lastSelectedID && !isNaN(lastSelectedID)) {
        newSelectedRepository =
          this.repositories.find(r => r.id === lastSelectedID) || null
      }

      if (!newSelectedRepository) {
        newSelectedRepository = this.repositories[0]
      }
    }

    const repositoryChanged =
      (selectedRepository &&
        newSelectedRepository &&
        selectedRepository.hash !== newSelectedRepository.hash) ||
      (selectedRepository && !newSelectedRepository) ||
      (!selectedRepository && newSelectedRepository)
    if (repositoryChanged) {
      this._selectRepository(newSelectedRepository)
      this.emitUpdate()
    }
  }

  /** This shouldn't be called directly. See `Dispatcher`. */
  public async _loadStatus(
    repository: Repository,
    clearPartialState: boolean = false
  ): Promise<void> {
    const gitStore = this.getGitStore(repository)
    const status = await gitStore.loadStatus()

    if (!status) {
      return
    }

    this.updateChangesState(repository, state => {
      // Populate a map for all files in the current working directory state
      const filesByID = new Map<string, WorkingDirectoryFileChange>()
      state.workingDirectory.files.forEach(f => filesByID.set(f.id, f))

      // Attempt to preserve the selection state for each file in the new
      // working directory state by looking at the current files
      const mergedFiles = status.workingDirectory.files
        .map(file => {
          const existingFile = filesByID.get(file.id)
          if (existingFile) {
            if (clearPartialState) {
              if (
                existingFile.selection.getSelectionType() ===
                DiffSelectionType.Partial
              ) {
                return file.withIncludeAll(false)
              }
            }

            return file.withSelection(existingFile.selection)
          } else {
            return file
          }
        })
        .sort((x, y) => caseInsensitiveCompare(x.path, y.path))

      const workingDirectory = WorkingDirectoryStatus.fromFiles(mergedFiles)

      let selectedFileID = state.selectedFileID
      const matchedFile = mergedFiles.find(x => x.id === selectedFileID)

      // Select the first file if we don't have anything selected.
      if ((!selectedFileID || !matchedFile) && mergedFiles.length) {
        selectedFileID = mergedFiles[0].id || null
      }

      // The file selection could have changed if the previously selected file
      // is no longer selectable (it was reverted or committed) but if it hasn't
      // changed we can reuse the diff.
      const sameSelectedFileExists = state.selectedFileID
        ? workingDirectory.findFileWithID(state.selectedFileID)
        : null
      const diff = sameSelectedFileExists ? state.diff : null
      return { workingDirectory, selectedFileID, diff }
    })
    this.emitUpdate()

    this.updateChangesDiffForCurrentSelection(repository)
  }

  /** This shouldn't be called directly. See `Dispatcher`. */
  public async _changeRepositorySection(
    repository: Repository,
    selectedSection: RepositorySection
  ): Promise<void> {
    this.updateRepositoryState(repository, state => ({ selectedSection }))
    this.emitUpdate()

    if (selectedSection === RepositorySection.History) {
      return this.refreshHistorySection(repository)
    } else if (selectedSection === RepositorySection.Changes) {
      return this.refreshChangesSection(repository, {
        includingStatus: true,
        clearPartialState: false,
      })
    }
  }

  /** This shouldn't be called directly. See `Dispatcher`. */
  public async _changeChangesSelection(
    repository: Repository,
    selectedFile: WorkingDirectoryFileChange | null
  ): Promise<void> {
    this.updateChangesState(repository, state => ({
      selectedFileID: selectedFile ? selectedFile.id : null,
      diff: null,
    }))
    this.emitUpdate()

    this.updateChangesDiffForCurrentSelection(repository)
  }

  /**
   * Loads or re-loads (refreshes) the diff for the currently selected file
   * in the working directory. This operation is a noop if there's no currently
   * selected file.
   */
  private async updateChangesDiffForCurrentSelection(
    repository: Repository
  ): Promise<void> {
    const stateBeforeLoad = this.getRepositoryState(repository)
    const changesStateBeforeLoad = stateBeforeLoad.changesState
    const selectedFileIDBeforeLoad = changesStateBeforeLoad.selectedFileID
    if (!selectedFileIDBeforeLoad) {
      return
    }

    const selectedFileBeforeLoad = changesStateBeforeLoad.workingDirectory.findFileWithID(
      selectedFileIDBeforeLoad
    )
    if (!selectedFileBeforeLoad) {
      return
    }

    const diff = await getWorkingDirectoryDiff(
      repository,
      selectedFileBeforeLoad
    )

    const stateAfterLoad = this.getRepositoryState(repository)
    const changesState = stateAfterLoad.changesState
    const selectedFileID = changesState.selectedFileID

    // A different file could have been selected while we were loading the diff
    // in which case we no longer care about the diff we just loaded.
    if (!selectedFileID) {
      return
    }
    if (selectedFileID !== selectedFileIDBeforeLoad) {
      return
    }

    const currentlySelectedFile = changesState.workingDirectory.findFileWithID(
      selectedFileID
    )
    if (!currentlySelectedFile) {
      return
    }

    const selectableLines = new Set<number>()
    if (diff.kind === DiffType.Text) {
      // The diff might have changed dramatically since last we loaded it.
      // Ideally we would be more clever about validating that any partial
      // selection state is still valid by ensuring that selected lines still
      // exist but for now we'll settle on just updating the selectable lines
      // such that any previously selected line which now no longer exists or
      // has been turned into a context line isn't still selected.
      diff.hunks.forEach(h => {
        h.lines.forEach((line, index) => {
          if (line.isIncludeableLine()) {
            selectableLines.add(h.unifiedDiffStart + index)
          }
        })
      })
    }

    const newSelection = currentlySelectedFile.selection.withSelectableLines(
      selectableLines
    )
    const selectedFile = currentlySelectedFile.withSelection(newSelection)
    const updatedFiles = changesState.workingDirectory.files.map(
      f => (f.id === selectedFile.id ? selectedFile : f)
    )
    const workingDirectory = WorkingDirectoryStatus.fromFiles(updatedFiles)

    this.updateChangesState(repository, state => ({ diff, workingDirectory }))
    this.emitUpdate()
  }

  /** This shouldn't be called directly. See `Dispatcher`. */
  public async _commitIncludedChanges(
    repository: Repository,
    message: ICommitMessage
  ): Promise<boolean> {
    const state = this.getRepositoryState(repository)
    const files = state.changesState.workingDirectory.files
    const selectedFiles = files.filter(file => {
      return file.selection.getSelectionType() !== DiffSelectionType.None
    })

    const gitStore = this.getGitStore(repository)

    const result = await this.isCommitting(repository, () => {
      return gitStore.performFailableOperation(() => {
        const commitMessage = formatCommitMessage(message)
        return createCommit(repository, commitMessage, selectedFiles)
      })
    })

    if (result) {
      this.statsStore.recordCommit()

      const includedPartialSelections = files.some(
        file => file.selection.getSelectionType() === DiffSelectionType.Partial
      )
      if (includedPartialSelections) {
        this.statsStore.recordPartialCommit()
      }

      await this._refreshRepository(repository)
      await this.refreshChangesSection(repository, {
        includingStatus: true,
        clearPartialState: true,
      })
    }

    return result || false
  }

  /** This shouldn't be called directly. See `Dispatcher`. */
  public _changeFileIncluded(
    repository: Repository,
    file: WorkingDirectoryFileChange,
    include: boolean
  ): Promise<void> {
    const selection = include
      ? file.selection.withSelectAll()
      : file.selection.withSelectNone()
    this.updateWorkingDirectoryFileSelection(repository, file, selection)
    return Promise.resolve()
  }

  /** This shouldn't be called directly. See `Dispatcher`. */
  public _changeFileLineSelection(
    repository: Repository,
    file: WorkingDirectoryFileChange,
    diffSelection: DiffSelection
  ): Promise<void> {
    this.updateWorkingDirectoryFileSelection(repository, file, diffSelection)
    return Promise.resolve()
  }

  /**
   * Updates the selection for the given file in the working directory state and
   * emits an update event.
   */
  private updateWorkingDirectoryFileSelection(
    repository: Repository,
    file: WorkingDirectoryFileChange,
    selection: DiffSelection
  ) {
    this.updateChangesState(repository, state => {
      const newFiles = state.workingDirectory.files.map(
        f => (f.id === file.id ? f.withSelection(selection) : f)
      )

      const workingDirectory = WorkingDirectoryStatus.fromFiles(newFiles)
      const diff = state.selectedFileID ? state.diff : null
      return { workingDirectory, diff }
    })

    this.emitUpdate()
  }

  /** This shouldn't be called directly. See `Dispatcher`. */
  public _changeIncludeAllFiles(
    repository: Repository,
    includeAll: boolean
  ): Promise<void> {
    this.updateChangesState(repository, state => {
      const workingDirectory = state.workingDirectory.withIncludeAllFiles(
        includeAll
      )
      return { workingDirectory }
    })

    this.emitUpdate()

    return Promise.resolve()
  }

  /** This shouldn't be called directly. See `Dispatcher`. */
  public async _refreshRepository(repository: Repository): Promise<void> {
    if (repository.missing) {
      return
    }

    const state = this.getRepositoryState(repository)
    const gitStore = this.getGitStore(repository)

    // When refreshing we *always* check the status so that we can update the
    // changes indicator in the tab bar. But we only load History if it's
    // selected.
    await Promise.all([this._loadStatus(repository), gitStore.loadBranches()])

    const section = state.selectedSection
    let refreshSectionPromise: Promise<void>
    if (section === RepositorySection.History) {
      refreshSectionPromise = this.refreshHistorySection(repository)
    } else if (section === RepositorySection.Changes) {
      refreshSectionPromise = this.refreshChangesSection(repository, {
        includingStatus: false,
        clearPartialState: false,
      })
    } else {
      return assertNever(section, `Unknown section: ${section}`)
    }

    await Promise.all([
      gitStore.loadCurrentRemote(),
      gitStore.updateLastFetched(),
      this.refreshAuthor(repository),
      gitStore.loadContextualCommitMessage(),
      refreshSectionPromise,
    ])
  }

  /**
   * Refresh all the data for the Changes section.
   *
   * This will be called automatically when appropriate.
   */
  private async refreshChangesSection(
    repository: Repository,
    options: { includingStatus: boolean; clearPartialState: boolean }
  ): Promise<void> {
    if (options.includingStatus) {
      await this._loadStatus(repository, options.clearPartialState)
    }

    const gitStore = this.getGitStore(repository)
    const state = this.getRepositoryState(repository)

    if (state.branchesState.tip.kind === TipState.Valid) {
      const currentBranch = state.branchesState.tip.branch
      await gitStore.loadLocalCommits(currentBranch)
    } else if (state.branchesState.tip.kind === TipState.Unborn) {
      await gitStore.loadLocalCommits(null)
    }
  }

  /**
   * Refresh all the data for the History section.
   *
   * This will be called automatically when appropriate.
   */
  private async refreshHistorySection(repository: Repository): Promise<void> {
    return this._loadHistory(repository)
  }

  private async refreshAuthor(repository: Repository): Promise<void> {
    const gitStore = this.getGitStore(repository)
    const commitAuthor =
      (await gitStore.performFailableOperation(() =>
        getAuthorIdentity(repository)
      )) || null

    this.updateRepositoryState(repository, state => ({ commitAuthor }))
    this.emitUpdate()
  }

  /** This shouldn't be called directly. See `Dispatcher`. */
  public async _showPopup(popup: Popup): Promise<void> {
    this._closePopup()

    // Always close the app menu when showing a pop up. This is only
    // applicable on Windows where we draw a custom app menu.
    this._closeFoldout(FoldoutType.AppMenu)

    this.currentPopup = popup
    this.emitUpdate()
  }

  /** This shouldn't be called directly. See `Dispatcher`. */
  public _closePopup(): Promise<void> {
    const currentPopup = this.currentPopup
    if (!currentPopup) {
      return Promise.resolve()
    }

    if (currentPopup.type === PopupType.CloneRepository) {
      this._completeOpenInDesktop(() => Promise.resolve(null))
    }

    this.currentPopup = null
    this.emitUpdate()

    return Promise.resolve()
  }

  /** This shouldn't be called directly. See `Dispatcher`. */
  public async _showFoldout(foldout: Foldout): Promise<void> {
    this.currentFoldout = foldout
    this.emitUpdate()
  }

  /** This shouldn't be called directly. See `Dispatcher`. */
  public async _closeFoldout(foldout: FoldoutType): Promise<void> {
    if (!this.currentFoldout) {
      return
    }

    if (foldout !== undefined && this.currentFoldout.type !== foldout) {
      return
    }

    this.currentFoldout = null
    this.emitUpdate()
  }

  /** This shouldn't be called directly. See `Dispatcher`. */
  public async _createBranch(
    repository: Repository,
    name: string,
    startPoint?: string
  ): Promise<Repository> {
    const gitStore = this.getGitStore(repository)
    const createResult = await gitStore.performFailableOperation(() =>
      createBranch(repository, name, startPoint)
    )

    if (createResult !== true) {
      return repository
    }

    return await this._checkoutBranch(repository, name)
  }

  private updateCheckoutProgress(
    repository: Repository,
    checkoutProgress: ICheckoutProgress | null
  ) {
    this.updateRepositoryState(repository, state => ({ checkoutProgress }))

    if (this.selectedRepository === repository) {
      this.emitUpdate()
    }
  }

  /** This shouldn't be called directly. See `Dispatcher`. */
  public async _checkoutBranch(
    repository: Repository,
    name: string
  ): Promise<Repository> {
    const gitStore = this.getGitStore(repository)
    const kind = 'checkout'

    await gitStore.performFailableOperation(() => {
      return checkoutBranch(repository, name, progress => {
        this.updateCheckoutProgress(repository, progress)
      })
    })

    try {
      this.updateCheckoutProgress(repository, {
        kind,
        title: __DARWIN__ ? 'Refreshing Repository' : 'Refreshing repository',
        value: 1,
        targetBranch: name,
      })

      await this._refreshRepository(repository)
    } finally {
      this.updateCheckoutProgress(repository, null)
    }

    return repository
  }

  /** This shouldn't be called directly. See `Dispatcher`. */
  public async _repositoryWithRefreshedGitHubRepository(
    repository: Repository
  ): Promise<Repository> {
    const oldGitHubRepository = repository.gitHubRepository

    const matchedGitHubRepository = await this.matchGitHubRepository(repository)
    if (!matchedGitHubRepository) {
      // TODO: We currently never clear GitHub repository associations (see
      // https://github.com/desktop/desktop/issues/1144). So we can bail early
      // at this point.
      return repository
    }

    // This is the repository with the GitHub repository as matched. It's not
    // ideal because the GitHub repository hasn't been fetched from the API yet
    // and so it is incomplete. But if we _can't_ fetch it from the API, it's
    // better than nothing.
    const skeletonOwner = new Owner(
      matchedGitHubRepository.owner,
      matchedGitHubRepository.endpoint,
      null
    )
    const skeletonGitHubRepository = new GitHubRepository(
      matchedGitHubRepository.name,
      skeletonOwner,
      null
    )
    const skeletonRepository = new Repository(
      repository.path,
      repository.id,
      skeletonGitHubRepository,
      repository.missing
    )

    const account = getAccountForEndpoint(
      this.accounts,
      matchedGitHubRepository.endpoint
    )
    if (!account) {
      // If the repository given to us had a GitHubRepository instance we want
      // to try to preserve that if possible since the updated GitHubRepository
      // instance won't have any API information while the previous one might.
      // We'll only swap it out if the endpoint has changed in which case the
      // old API information will be invalid anyway.
      if (
        !oldGitHubRepository ||
        matchedGitHubRepository.endpoint !== oldGitHubRepository.endpoint
      ) {
        return skeletonRepository
      }

      return repository
    }

    const api = API.fromAccount(account)
    const apiRepo = await api.fetchRepository(
      matchedGitHubRepository.owner,
      matchedGitHubRepository.name
    )

    if (!apiRepo) {
      // This is the same as above. If the request fails, we wanna preserve the
      // existing GitHub repository info. But if we didn't have a GitHub
      // repository already or the endpoint changed, the skeleton repository is
      // better than nothing.
      if (
        !oldGitHubRepository ||
        matchedGitHubRepository.endpoint !== oldGitHubRepository.endpoint
      ) {
        return skeletonRepository
      }

      return repository
    }

    const endpoint = matchedGitHubRepository.endpoint
    return this.repositoriesStore.updateGitHubRepository(
      repository,
      endpoint,
      apiRepo
    )
  }

  private async matchGitHubRepository(
    repository: Repository
  ): Promise<IMatchedGitHubRepository | null> {
    const remote = await getDefaultRemote(repository)
    return remote ? matchGitHubRepository(this.accounts, remote.url) : null
  }

  /** This shouldn't be called directly. See `Dispatcher`. */
  public _pushError(error: Error): Promise<void> {
    const newErrors = Array.from(this.errors)
    newErrors.push(error)
    this.errors = newErrors
    this.emitUpdate()

    return Promise.resolve()
  }

  /** This shouldn't be called directly. See `Dispatcher`. */
  public _clearError(error: Error): Promise<void> {
    this.errors = this.errors.filter(e => e !== error)
    this.emitUpdate()

    return Promise.resolve()
  }

  /** This shouldn't be called directly. See `Dispatcher`. */
  public async _renameBranch(
    repository: Repository,
    branch: Branch,
    newName: string
  ): Promise<void> {
    const gitStore = this.getGitStore(repository)
    await gitStore.performFailableOperation(() =>
      renameBranch(repository, branch, newName)
    )

    return this._refreshRepository(repository)
  }

  /** This shouldn't be called directly. See `Dispatcher`. */
  public async _deleteBranch(
    repository: Repository,
    branch: Branch,
    includeRemote: boolean
  ): Promise<void> {
    return this.withAuthenticatingUser(repository, async (repo, account) => {
      const defaultBranch = this.getRepositoryState(repository).branchesState
        .defaultBranch
      if (!defaultBranch) {
        throw new Error(`No default branch!`)
      }

      const gitStore = this.getGitStore(repository)

      await gitStore.performFailableOperation(() =>
        checkoutBranch(repository, defaultBranch.name)
      )
      await gitStore.performFailableOperation(() =>
        deleteBranch(repository, branch, account, includeRemote)
      )

      return this._refreshRepository(repository)
    })
  }

  private updatePushPullFetchProgress(
    repository: Repository,
    pushPullFetchProgress: Progress | null
  ) {
    this.updateRepositoryState(repository, state => ({ pushPullFetchProgress }))

    if (this.selectedRepository === repository) {
      this.emitUpdate()
    }
  }

  public async _push(repository: Repository): Promise<void> {
    return this.withAuthenticatingUser(repository, (repository, account) => {
      return this.performPush(repository, account)
    })
  }

  private async performPush(
    repository: Repository,
    account: IGitAccount | null
  ): Promise<void> {
    const gitStore = this.getGitStore(repository)
    const remote = gitStore.remote
    if (!remote) {
      this._showPopup({ type: PopupType.PublishRepository, repository })
      return
    }

    return this.withPushPull(repository, async () => {
      const state = this.getRepositoryState(repository)
      if (state.branchesState.tip.kind === TipState.Unborn) {
        throw new Error('The current branch is unborn.')
      }

      if (state.branchesState.tip.kind === TipState.Detached) {
        throw new Error('The current repository is in a detached HEAD state.')
      }

      if (state.branchesState.tip.kind === TipState.Valid) {
        const branch = state.branchesState.tip.branch

        const pushTitle = `Pushing to ${remote.name}`

        // Emit an initial progress even before our push begins
        // since we're doing some work to get remotes up front.
        this.updatePushPullFetchProgress(repository, {
          kind: 'push',
          title: pushTitle,
          value: 0,
          remote: remote.name,
          branch: branch.name,
        })

        // Let's say that a push takes roughly twice as long as a fetch,
        // this is of course highly inaccurate.
        let pushWeight = 2.5
        let fetchWeight = 1

        // Let's leave 10% at the end for refreshing
        const refreshWeight = 0.1

        // Scale pull and fetch weights to be between 0 and 0.9.
        const scale = 1 / (pushWeight + fetchWeight) * (1 - refreshWeight)

        pushWeight *= scale
        fetchWeight *= scale

        const retryAction: RetryAction = {
          type: RetryActionType.Push,
          repository,
        }
        await gitStore.performFailableOperation(
          async () => {
            await pushRepo(
              repository,
              account,
              remote.name,
              branch.name,
              branch.upstreamWithoutRemote,
              progress => {
                this.updatePushPullFetchProgress(repository, {
                  ...progress,
                  title: pushTitle,
                  value: pushWeight * progress.value,
                })
              }
            )

            await gitStore.fetchRemotes(
              account,
              [remote],
              false,
              fetchProgress => {
                this.updatePushPullFetchProgress(repository, {
                  ...fetchProgress,
                  value: pushWeight + fetchProgress.value * fetchWeight,
                })
              }
            )

            const refreshTitle = __DARWIN__
              ? 'Refreshing Repository'
              : 'Refreshing repository'
            const refreshStartProgress = pushWeight + fetchWeight

            this.updatePushPullFetchProgress(repository, {
              kind: 'generic',
              title: refreshTitle,
              value: refreshStartProgress,
            })

            await this._refreshRepository(repository)

            this.updatePushPullFetchProgress(repository, {
              kind: 'generic',
              title: refreshTitle,
              description: 'Fast-forwarding branches',
              value: refreshStartProgress + refreshWeight * 0.5,
            })

            await this.fastForwardBranches(repository)
          },
          { retryAction }
        )

        this.updatePushPullFetchProgress(repository, null)
      }
    })
  }

  private async isCommitting(
    repository: Repository,
    fn: () => Promise<boolean | undefined>
  ): Promise<boolean | undefined> {
    const state = this.getRepositoryState(repository)
    // ensure the user doesn't try and commit again
    if (state.isCommitting) {
      return
    }

    this.updateRepositoryState(repository, state => ({ isCommitting: true }))
    this.emitUpdate()

    try {
      return await fn()
    } finally {
      this.updateRepositoryState(repository, state => ({ isCommitting: false }))
      this.emitUpdate()
    }
  }

  private async withPushPull(
    repository: Repository,
    fn: () => Promise<void>
  ): Promise<void> {
    const state = this.getRepositoryState(repository)
    // Don't allow concurrent network operations.
    if (state.isPushPullFetchInProgress) {
      return
    }

    this.updateRepositoryState(repository, state => ({
      isPushPullFetchInProgress: true,
    }))
    this.emitUpdate()

    try {
      await fn()
    } finally {
      this.updateRepositoryState(repository, state => ({
        isPushPullFetchInProgress: false,
      }))
      this.emitUpdate()
    }
  }

  public async _pull(repository: Repository): Promise<void> {
    return this.withAuthenticatingUser(repository, (repository, account) => {
      return this.performPull(repository, account)
    })
  }

  /** This shouldn't be called directly. See `Dispatcher`. */
  private async performPull(
    repository: Repository,
    account: IGitAccount | null
  ): Promise<void> {
    return this.withPushPull(repository, async () => {
      const gitStore = this.getGitStore(repository)
      const remote = gitStore.remote

      if (!remote) {
        return Promise.reject(new Error('The repository has no remotes.'))
      }

      const state = this.getRepositoryState(repository)

      if (state.branchesState.tip.kind === TipState.Unborn) {
        throw new Error('The current branch is unborn.')
      }

      if (state.branchesState.tip.kind === TipState.Detached) {
        throw new Error('The current repository is in a detached HEAD state.')
      }

      if (state.branchesState.tip.kind === TipState.Valid) {
        const title = `Pulling ${remote.name}`
        const kind = 'pull'
        this.updatePushPullFetchProgress(repository, {
          kind,
          title,
          value: 0,
          remote: remote.name,
        })

        try {
          // Let's say that a pull takes twice as long as a fetch,
          // this is of course highly inaccurate.
          let pullWeight = 2
          let fetchWeight = 1

          // Let's leave 10% at the end for refreshing
          const refreshWeight = 0.1

          // Scale pull and fetch weights to be between 0 and 0.9.
          const scale = 1 / (pullWeight + fetchWeight) * (1 - refreshWeight)

          pullWeight *= scale
          fetchWeight *= scale

          const retryAction: RetryAction = {
            type: RetryActionType.Pull,
            repository,
          }
          await gitStore.performFailableOperation(
            () =>
              pullRepo(repository, account, remote.name, progress => {
                this.updatePushPullFetchProgress(repository, {
                  ...progress,
                  value: progress.value * pullWeight,
                })
              }),
            { retryAction }
          )

          const refreshStartProgress = pullWeight + fetchWeight
          const refreshTitle = __DARWIN__
            ? 'Refreshing Repository'
            : 'Refreshing repository'

          this.updatePushPullFetchProgress(repository, {
            kind: 'generic',
            title: refreshTitle,
            value: refreshStartProgress,
          })

          await this._refreshRepository(repository)

          this.updatePushPullFetchProgress(repository, {
            kind: 'generic',
            title: refreshTitle,
            description: 'Fast-forwarding branches',
            value: refreshStartProgress + refreshWeight * 0.5,
          })

          await this.fastForwardBranches(repository)
        } finally {
          this.updatePushPullFetchProgress(repository, null)
        }
      }
    })
  }

  private async fastForwardBranches(repository: Repository) {
    const state = this.getRepositoryState(repository)
    const branches = state.branchesState.allBranches

    const tip = state.branchesState.tip
    const currentBranchName =
      tip.kind === TipState.Valid ? tip.branch.name : null

    // A branch is only eligible for being fast forwarded if:
    //  1. It's local.
    //  2. It's not the current branch.
    //  3. It has an upstream.
    //  4. It's not ahead of its upstream.
    const eligibleBranches = branches.filter(b => {
      return (
        b.type === BranchType.Local &&
        b.name !== currentBranchName &&
        b.upstream
      )
    })

    for (const branch of eligibleBranches) {
      const aheadBehind = await getBranchAheadBehind(repository, branch)
      if (!aheadBehind) {
        continue
      }

      const { ahead, behind } = aheadBehind
      if (ahead === 0 && behind > 0) {
        // At this point we're guaranteed this is non-null since we've filtered
        // out any branches will null upstreams above when creating
        // `eligibleBranches`.
        const upstreamRef = branch.upstream!
        const localRef = formatAsLocalRef(branch.name)
        await updateRef(
          repository,
          localRef,
          branch.tip.sha,
          upstreamRef,
          'pull: Fast-forward'
        )
      }
    }
  }

  /** This shouldn't be called directly. See `Dispatcher`. */
  public async _publishRepository(
    repository: Repository,
    name: string,
    description: string,
    private_: boolean,
    account: Account,
    org: IAPIUser | null
  ): Promise<Repository> {
    const api = API.fromAccount(account)
    const apiRepository = await api.createRepository(
      org,
      name,
      description,
      private_
    )

    const gitStore = this.getGitStore(repository)
    await gitStore.performFailableOperation(() =>
      addRemote(repository, 'origin', apiRepository.clone_url)
    )
    await gitStore.loadCurrentRemote()

    // skip pushing if the current branch is a detached HEAD or the repository
    // is unborn
    if (gitStore.tip.kind === TipState.Valid) {
      await this.performPush(repository, account)
    }

    return this._repositoryWithRefreshedGitHubRepository(repository)
  }

  private getAccountForRemoteURL(remote: string): IGitAccount | null {
    const gitHubRepository = matchGitHubRepository(this.accounts, remote)
    if (gitHubRepository) {
      const account = getAccountForEndpoint(
        this.accounts,
        gitHubRepository.endpoint
      )
      if (account) {
        return account
      }
    }

    const hostname = getGenericHostname(remote)
    const username = getGenericUsername(hostname)
    if (username != null) {
      return { login: username, endpoint: hostname }
    }

    return null
  }

  /** This shouldn't be called directly. See `Dispatcher`. */
  public _clone(
    url: string,
    path: string,
    options?: { branch?: string }
  ): { promise: Promise<boolean>; repository: CloningRepository } {
    const account = this.getAccountForRemoteURL(url)
    const promise = this.cloningRepositoriesStore.clone(url, path, {
      ...options,
      account,
    })
    const repository = this.cloningRepositoriesStore.repositories.find(
      r => r.url === url && r.path === path
    )!

    return { promise, repository }
  }

  public _removeCloningRepository(repository: CloningRepository) {
    this.cloningRepositoriesStore.remove(repository)
  }

  public async _discardChanges(
    repository: Repository,
    files: ReadonlyArray<WorkingDirectoryFileChange>
  ) {
    const gitStore = this.getGitStore(repository)
    await gitStore.discardChanges(files)

    return this._refreshRepository(repository)
  }

  public async _undoCommit(
    repository: Repository,
    commit: Commit
  ): Promise<void> {
    const gitStore = this.getGitStore(repository)

    await gitStore.undoCommit(commit)

    const state = this.getRepositoryState(repository)
    const selectedCommit = state.historyState.selection.sha

    if (selectedCommit === commit.sha) {
      // clear the selection of this commit in the history view
      this.updateHistoryState(repository, state => {
        const selection = { sha: null, file: null }
        return { selection }
      })
    }

    return this._refreshRepository(repository)
  }

  /**
   * Fetch a specific refspec for the repository.
   *
   * As this action is required to complete when viewing a Pull Request from
   * a fork, it does not opt-in to checks that prevent multiple concurrent
   * network actions. This might require some rework in the future to chain
   * these actions.
   *
   */
  public async _fetchRefspec(
    repository: Repository,
    refspec: string
  ): Promise<void> {
    return this.withAuthenticatingUser(
      repository,
      async (repository, account) => {
        const gitStore = this.getGitStore(repository)
        await gitStore.fetchRefspec(account, refspec)

        return this._refreshRepository(repository)
      }
    )
  }

  /** Fetch the repository. */
  public _fetch(repository: Repository): Promise<void> {
    return this.withAuthenticatingUser(repository, (repository, account) => {
      return this.performFetch(repository, account, false)
    })
  }

  private async performFetch(
    repository: Repository,
    account: IGitAccount | null,
    backgroundTask: boolean
  ): Promise<void> {
    await this.withPushPull(repository, async () => {
      const gitStore = this.getGitStore(repository)

      try {
        const fetchWeight = 0.9
        const refreshWeight = 0.1

        await gitStore.fetch(account, backgroundTask, progress => {
          this.updatePushPullFetchProgress(repository, {
            ...progress,
            value: progress.value * fetchWeight,
          })
        })

        const refreshTitle = __DARWIN__
          ? 'Refreshing Repository'
          : 'Refreshing repository'

        this.updatePushPullFetchProgress(repository, {
          kind: 'generic',
          title: refreshTitle,
          value: fetchWeight,
        })

        await this._refreshRepository(repository)

        this.updatePushPullFetchProgress(repository, {
          kind: 'generic',
          title: refreshTitle,
          description: 'Fast-forwarding branches',
          value: fetchWeight + refreshWeight * 0.5,
        })

        await this.fastForwardBranches(repository)
      } finally {
        this.updatePushPullFetchProgress(repository, null)
      }
    })
  }

  public _endWelcomeFlow(): Promise<void> {
    this.showWelcomeFlow = false

    this.emitUpdate()

    markWelcomeFlowComplete()

    return Promise.resolve()
  }

  public _setSidebarWidth(width: number): Promise<void> {
    this.sidebarWidth = width
    localStorage.setItem(sidebarWidthConfigKey, width.toString())
    this.emitUpdate()

    return Promise.resolve()
  }

  public _resetSidebarWidth(): Promise<void> {
    this.sidebarWidth = defaultSidebarWidth
    localStorage.removeItem(sidebarWidthConfigKey)
    this.emitUpdate()

    return Promise.resolve()
  }

  public _setCommitSummaryWidth(width: number): Promise<void> {
    this.commitSummaryWidth = width
    localStorage.setItem(commitSummaryWidthConfigKey, width.toString())
    this.emitUpdate()

    return Promise.resolve()
  }

  public _resetCommitSummaryWidth(): Promise<void> {
    this.commitSummaryWidth = defaultCommitSummaryWidth
    localStorage.removeItem(commitSummaryWidthConfigKey)
    this.emitUpdate()

    return Promise.resolve()
  }

  public _setCommitMessage(
    repository: Repository,
    message: ICommitMessage | null
  ): Promise<void> {
    const gitStore = this.getGitStore(repository)
    return gitStore.setCommitMessage(message)
  }

  /**
   * Set the global application menu.
   *
   * This is called in response to the main process emitting an event signalling
   * that the application menu has changed in some way like an item being
   * added/removed or an item having its visibility toggled.
   *
   * This method should not be called by the renderer in any other circumstance
   * than as a directly result of the main-process event.
   *
   */
  private setAppMenu(menu: IMenu): Promise<void> {
    if (this.appMenu) {
      this.appMenu = this.appMenu.withMenu(menu)
    } else {
      this.appMenu = AppMenu.fromMenu(menu)
    }

    this.emitUpdate()
    return Promise.resolve()
  }

  public _setAppMenuState(
    update: (appMenu: AppMenu) => AppMenu
  ): Promise<void> {
    if (this.appMenu) {
      this.appMenu = update(this.appMenu)
      this.emitUpdate()
    }
    return Promise.resolve()
  }

  public _setAccessKeyHighlightState(highlight: boolean): Promise<void> {
    if (this.highlightAccessKeys !== highlight) {
      this.highlightAccessKeys = highlight
      this.emitUpdate()
    }

    return Promise.resolve()
  }

  public async _mergeBranch(
    repository: Repository,
    branch: string
  ): Promise<void> {
    const gitStore = this.getGitStore(repository)
    await gitStore.merge(branch)

    return this._refreshRepository(repository)
  }

  /** This shouldn't be called directly. See `Dispatcher`. */
  public _setRemoteURL(
    repository: Repository,
    name: string,
    url: string
  ): Promise<void> {
    const gitStore = this.getGitStore(repository)
    return gitStore.setRemoteURL(name, url)
  }

  /** This shouldn't be called directly. See `Dispatcher`. */
  public async _openShell(path: string) {
    this.statsStore.recordOpenShell()

    try {
      const match = await findShellOrDefault(this.selectedShell)
      await launchShell(match, path)
    } catch (error) {
      this.emitError(error)
    }
  }

  /** Takes a URL and opens it using the system default application */
  public _openInBrowser(url: string): Promise<boolean> {
    return shell.openExternal(url)
  }

  /** Takes a repository path and opens it using the user's configured editor */
  public async _openInExternalEditor(path: string): Promise<void> {
    const selectedExternalEditor =
      this.getState().selectedExternalEditor || null

    try {
      const match = await findEditorOrDefault(selectedExternalEditor)
      await launchExternalEditor(path, match)
    } catch (error) {
      this.emitError(error)
    }
  }

  /** This shouldn't be called directly. See `Dispatcher`. */
  public async _saveGitIgnore(
    repository: Repository,
    text: string
  ): Promise<void> {
    const gitStore = this.getGitStore(repository)
    return gitStore.saveGitIgnore(text)
  }

  /** This shouldn't be called directly. See `Dispatcher`. */
  public async _readGitIgnore(repository: Repository): Promise<string | null> {
    const gitStore = this.getGitStore(repository)
    return gitStore.readGitIgnore()
  }

  /** Has the user opted out of stats reporting? */
  public getStatsOptOut(): boolean {
    return this.statsStore.getOptOut()
  }

  /** Set whether the user has opted out of stats reporting. */
  public async setStatsOptOut(optOut: boolean): Promise<void> {
    await this.statsStore.setOptOut(optOut)

    this.emitUpdate()
  }

  public _setConfirmRepositoryRemovalSetting(
    confirmRepoRemoval: boolean
  ): Promise<void> {
    this.confirmRepoRemoval = confirmRepoRemoval
    localStorage.setItem(confirmRepoRemovalKey, confirmRepoRemoval ? '1' : '0')
    this.emitUpdate()

    return Promise.resolve()
  }

  public _setConfirmDiscardChangesSetting(value: boolean): Promise<void> {
    this.confirmDiscardChanges = value

    localStorage.setItem(confirmDiscardChangesKey, value ? '1' : '0')
    this.emitUpdate()

    return Promise.resolve()
  }

  public _setExternalEditor(selectedEditor: ExternalEditor): Promise<void> {
    this.selectedExternalEditor = selectedEditor
    localStorage.setItem(externalEditorKey, selectedEditor)
    this.emitUpdate()

    this.updatePreferredAppMenuItemLabels()

    return Promise.resolve()
  }

  public _setShell(shell: Shell): Promise<void> {
    this.selectedShell = shell
    localStorage.setItem(shellKey, shell)
    this.emitUpdate()

    this.updatePreferredAppMenuItemLabels()

    return Promise.resolve()
  }

  public _changeImageDiffType(type: ImageDiffType): Promise<void> {
    this.imageDiffType = type
    localStorage.setItem(imageDiffTypeKey, JSON.stringify(this.imageDiffType))
    this.emitUpdate()

    return Promise.resolve()
  }

  public _setUpdateBannerVisibility(visibility: boolean) {
    this.isUpdateAvailableBannerVisible = visibility

    this.emitUpdate()
  }

  public _reportStats() {
    return this.statsStore.reportStats(this.accounts, this.repositories)
  }

  public _recordLaunchStats(stats: ILaunchStats): Promise<void> {
    return this.statsStore.recordLaunchStats(stats)
  }

  public async _ignore(repository: Repository, pattern: string): Promise<void> {
    const gitStore = this.getGitStore(repository)
    await gitStore.ignore(pattern)

    return this._refreshRepository(repository)
  }

  public _resetSignInState(): Promise<void> {
    this.signInStore.reset()
    return Promise.resolve()
  }

  public _beginDotComSignIn(): Promise<void> {
    this.signInStore.beginDotComSignIn()
    return Promise.resolve()
  }

  public _beginEnterpriseSignIn(): Promise<void> {
    this.signInStore.beginEnterpriseSignIn()
    return Promise.resolve()
  }

  public _setSignInEndpoint(url: string): Promise<void> {
    return this.signInStore.setEndpoint(url)
  }

  public _setSignInCredentials(
    username: string,
    password: string
  ): Promise<void> {
    return this.signInStore.authenticateWithBasicAuth(username, password)
  }

  public _requestBrowserAuthentication(): Promise<void> {
    return this.signInStore.authenticateWithBrowser()
  }

  public _setSignInOTP(otp: string): Promise<void> {
    return this.signInStore.setTwoFactorOTP(otp)
  }

  public _setAppFocusState(isFocused: boolean): Promise<void> {
    const changed = this.appIsFocused !== isFocused
    this.appIsFocused = isFocused

    if (changed) {
      this.emitUpdate()
    }

    return Promise.resolve()
  }

  /**
   * Start an Open in Desktop flow. This will return a new promise which will
   * resolve when `_completeOpenInDesktop` is called.
   */
  public _startOpenInDesktop(fn: () => void): Promise<Repository | null> {
    // tslint:disable-next-line:promise-must-complete
    const p = new Promise<Repository | null>(
      resolve => (this.resolveOpenInDesktop = resolve)
    )
    fn()
    return p
  }

  /**
   * Complete any active Open in Desktop flow with the repository returned by
   * the given function.
   */
  public async _completeOpenInDesktop(
    fn: () => Promise<Repository | null>
  ): Promise<Repository | null> {
    const resolve = this.resolveOpenInDesktop
    this.resolveOpenInDesktop = null

    const result = await fn()
    if (resolve) {
      resolve(result)
    }

    return result
  }

  public _updateRepositoryPath(
    repository: Repository,
    path: string
  ): Promise<Repository> {
    return this.repositoriesStore.updateRepositoryPath(repository, path)
  }

  public _removeAccount(account: Account): Promise<void> {
    return this.accountsStore.removeAccount(account)
  }

  public _addAccount(account: Account): Promise<void> {
    return this.accountsStore.addAccount(account)
  }

  public _updateRepositoryMissing(
    repository: Repository,
    missing: boolean
  ): Promise<Repository> {
    return this.repositoriesStore.updateRepositoryMissing(repository, missing)
  }

  public async _addRepositories(
    paths: ReadonlyArray<string>
  ): Promise<ReadonlyArray<Repository>> {
    const addedRepositories = new Array<Repository>()
    const lfsRepositories = new Array<Repository>()
    for (const path of paths) {
      const validatedPath = await validatedRepositoryPath(path)
      if (validatedPath) {
        const addedRepo = await this.repositoriesStore.addRepository(
          validatedPath
        )
        const [refreshedRepo, usingLFS] = await Promise.all([
          this._repositoryWithRefreshedGitHubRepository(addedRepo),
          this.isUsingLFS(addedRepo),
        ])
        addedRepositories.push(refreshedRepo)

        if (usingLFS) {
          lfsRepositories.push(refreshedRepo)
        }
      } else {
        const error = new Error(`${path} isn't a git repository.`)
        this.emitError(error)
      }
    }

    if (lfsRepositories.length > 0) {
      this._showPopup({
        type: PopupType.InitializeLFS,
        repositories: lfsRepositories,
      })
    }

    return addedRepositories
  }

  public async _removeRepositories(
    repositories: ReadonlyArray<Repository | CloningRepository>
  ): Promise<void> {
    const localRepositories = repositories.filter(
      r => r instanceof Repository
    ) as ReadonlyArray<Repository>
    const cloningRepositories = repositories.filter(
      r => r instanceof CloningRepository
    ) as ReadonlyArray<CloningRepository>
    cloningRepositories.forEach(r => {
      this._removeCloningRepository(r)
    })

    const repositoryIDs = localRepositories.map(r => r.id)
    for (const id of repositoryIDs) {
      await this.repositoriesStore.removeRepository(id)
    }

    this._showFoldout({ type: FoldoutType.Repository })
  }

  public async _cloneAgain(url: string, path: string): Promise<void> {
    const { promise, repository } = this._clone(url, path)
    await this._selectRepository(repository)
    const success = await promise
    if (!success) {
      return
    }

    const repositories = this.repositories
    const found = repositories.find(r => r.path === path)

    if (found) {
      const updatedRepository = await this._updateRepositoryMissing(
        found,
        false
      )
      await this._selectRepository(updatedRepository)
    }
  }

  private async withAuthenticatingUser<T>(
    repository: Repository,
    fn: (repository: Repository, account: IGitAccount | null) => Promise<T>
  ): Promise<T> {
    let updatedRepository = repository
    let account: IGitAccount | null = getAccountForRepository(
      this.accounts,
      updatedRepository
    )

    // If we don't have a user association, it might be because we haven't yet
    // tried to associate the repository with a GitHub repository, or that
    // association is out of date. So try again before we bail on providing an
    // authenticating user.
    if (!account) {
      updatedRepository = await this._repositoryWithRefreshedGitHubRepository(
        repository
      )
      account = getAccountForRepository(this.accounts, updatedRepository)
    }

    if (!account) {
      const gitStore = this.getGitStore(repository)
      const remote = gitStore.remote
      if (remote) {
        const hostname = getGenericHostname(remote.url)
        const username = getGenericUsername(hostname)
        if (username != null) {
          account = { login: username, endpoint: hostname }
        }
      }
    }

    return fn(updatedRepository, account)
  }

  /** This shouldn't be called directly. See `Dispatcher`. */
  public async _revertCommit(
    repository: Repository,
    commit: Commit
  ): Promise<void> {
    const gitStore = this.getGitStore(repository)

    await gitStore.revertCommit(repository, commit)

    return gitStore.loadHistory()
  }

  public async promptForGenericGitAuthentication(
    repository: Repository | CloningRepository,
    retryAction: RetryAction
  ): Promise<void> {
    let url
    if (repository instanceof Repository) {
      const gitStore = this.getGitStore(repository)
      const remote = gitStore.remote
      if (!remote) {
        return
      }

      url = remote.url
    } else {
      url = repository.url
    }

    const hostname = getGenericHostname(url)
    return this._showPopup({
      type: PopupType.GenericGitAuthentication,
      hostname,
      retryAction,
    })
  }

  public async _installGlobalLFSFilters(force: boolean): Promise<void> {
    try {
      await installGlobalLFSFilters(force)
    } catch (error) {
      this.emitError(error)
    }
  }

  private async isUsingLFS(repository: Repository): Promise<boolean> {
    try {
      return await isUsingLFS(repository)
    } catch (error) {
      return false
    }
  }

  public async _installLFSHooks(
    repositories: ReadonlyArray<Repository>
  ): Promise<void> {
    for (const repo of repositories) {
      try {
        // At this point we've asked the user if we should install them, so
        // force installation.
        await installLFSHooks(repo, true)
      } catch (error) {
        this.emitError(error)
      }
    }
  }

  public _changeCloneRepositoriesTab(tab: CloneRepositoryTab): Promise<void> {
    this.selectedCloneRepositoryTab = tab

    this.emitUpdate()

    return Promise.resolve()
  }

  public _openMergeTool(repository: Repository, path: string): Promise<void> {
    const gitStore = this.getGitStore(repository)
    return gitStore.openMergeTool(path)
  }

  public _changeBranchesTab(tab: BranchesTab): Promise<void> {
    this.selectedBranchesTab = tab

    this.emitUpdate()

    return Promise.resolve()
  }

  public async _createPullRequest(repository: Repository): Promise<void> {
    const gitHubRepository = repository.gitHubRepository
    if (!gitHubRepository) {
      return
    }

    const state = this.getRepositoryState(repository)
    const tip = state.branchesState.tip

    if (tip.kind !== TipState.Valid) {
      return
    }

    const branch = tip.branch
    const aheadBehind = state.aheadBehind

    if (!aheadBehind) {
      this._showPopup({
        type: PopupType.PushBranchCommits,
        repository,
        branch,
      })
    } else if (aheadBehind.ahead > 0) {
      this._showPopup({
        type: PopupType.PushBranchCommits,
        repository,
        branch,
        unPushedCommits: aheadBehind.ahead,
      })
    } else {
      await this._openCreatePullRequestInBrowser(repository)
    }
  }

<<<<<<< HEAD
  public async _updatePullRequests(repository: Repository): Promise<void> {
=======
  public async _openCreatePullRequestInBrowser(
    repository: Repository
  ): Promise<void> {
>>>>>>> 2e54f2fb
    const gitHubRepository = repository.gitHubRepository
    if (!gitHubRepository) {
      return
    }

<<<<<<< HEAD
    const account = getAccountForEndpoint(
      this.accounts,
      gitHubRepository.endpoint
    )
    if (!account) {
      return Promise.resolve()
    }

    const pullRequests = await this.pullRequestStore.updatePullRequests(
      gitHubRepository,
      account
    )

    this.updatePullRequests(pullRequests, repository, gitHubRepository)
  }

  private updatePullRequests(
    pullRequests: ReadonlyArray<PullRequest>,
    repository: Repository,
    githubRepository: GitHubRepository
  ) {
    this.updateBranchesState(repository, state => {
      let currentPullRequest = null
      if (state.tip.kind === TipState.Valid) {
        currentPullRequest = this.findAssociatedPullRequest(
          state.tip.branch,
          pullRequests,
          githubRepository
        )
      }

      return {
        ...state,
        pullRequests,
        currentPullRequest,
      }
    })

    this.emitUpdate()
  }

  private findAssociatedPullRequest(
    branch: Branch,
    pullRequests: ReadonlyArray<PullRequest>,
    gitHubRepository: GitHubRepository
  ): PullRequest | null {
    const upstream = branch.upstreamWithoutRemote
    if (!upstream) {
      return null
    }

    for (const pr of pullRequests) {
      if (
        pr.head.ref === upstream &&
        // TODO: This doesn't work for when I've checked out a PR from a fork.
        pr.head.gitHubRepository.cloneURL === gitHubRepository.cloneURL
      ) {
        return pr
      }
    }

    return null
=======
    const state = this.getRepositoryState(repository)
    const tip = state.branchesState.tip

    if (tip.kind !== TipState.Valid) {
      return
    }

    const branch = tip.branch

    const baseURL = `${gitHubRepository.htmlURL}/pull/new/${branch.nameWithoutRemote}`
    await this._openInBrowser(baseURL)
>>>>>>> 2e54f2fb
  }
}<|MERGE_RESOLUTION|>--- conflicted
+++ resolved
@@ -2709,19 +2709,12 @@
     }
   }
 
-<<<<<<< HEAD
   public async _updatePullRequests(repository: Repository): Promise<void> {
-=======
-  public async _openCreatePullRequestInBrowser(
-    repository: Repository
-  ): Promise<void> {
->>>>>>> 2e54f2fb
     const gitHubRepository = repository.gitHubRepository
     if (!gitHubRepository) {
       return
     }
 
-<<<<<<< HEAD
     const account = getAccountForEndpoint(
       this.accounts,
       gitHubRepository.endpoint
@@ -2784,7 +2777,16 @@
     }
 
     return null
-=======
+  }
+
+  public async _openCreatePullRequestInBrowser(
+    repository: Repository
+  ): Promise<void> {
+    const gitHubRepository = repository.gitHubRepository
+    if (!gitHubRepository) {
+      return
+    }
+
     const state = this.getRepositoryState(repository)
     const tip = state.branchesState.tip
 
@@ -2796,6 +2798,5 @@
 
     const baseURL = `${gitHubRepository.htmlURL}/pull/new/${branch.nameWithoutRemote}`
     await this._openInBrowser(baseURL)
->>>>>>> 2e54f2fb
   }
 }