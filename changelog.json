{
  "releases": {
<<<<<<< HEAD
    "1.6.4": [
      "[Fixed] Embedded Git not working for core.longpath usage in some environments - #7028",
      "[Fixed] \"Recover missing repository\" can get stuck in a loop - #7038"
    ],
    "1.6.4-beta1": [
      "[Fixed] Embedded Git not working for core.longpath usage in some environments - #7028",
      "[Fixed] \"Recover missing repository\" can get stuck in a loop - #7038"
=======
    "1.6.4-beta0": [
      "[Removed] Option to discard when files would be overwritten by a checkout - #7016"
>>>>>>> fa83e8c8
    ],
    "1.6.3": [
      "[New] Display \"pull with rebase\" if a user has set this option in their Git config - #6553 #3422",
      "[Fixed] Context menu does not open when right clicking on the edges of files in Changes list - #6296. Thanks @JQuinnie!",
      "[Fixed] Display question mark in image when no commit selected in dark theme - #6915. Thanks @say25!",
      "[Fixed] No left padding for :emoji:/@user/#issue autocomplete forms. - #6895. Thanks @murrelljenna!",
      "[Fixed] Reinstate missing image and update illustration in dark theme when no local changes exist - #6894",
      "[Fixed] Resizing the diff area preserves text selection range - #2677",
      "[Fixed] Text selection in wrapped diff lines now allows selection of individual lines - #1551",
      "[Improved] Add option to fetch when a user needs to pull changes from the remote before pushing - #2738 #5451",
      "[Improved] Enable Git protocol v2 for fetch/push/pull operations - #6142",
      "[Improved] Moving mouse pointer outside visible diff while selecting a range of lines in a partial commit now automatically scrolls the diff - #658",
      "[Improved] Sign in form validates both username and password - #6952. Thanks @say25!",
      "[Improved] Update GitHub logo in \"About\" dialog - #5619. Thanks @HashimotoYT!"
    ],
    "1.6.3-beta4": [
      "[Improved] Update GitHub logo in \"About\" dialog - #5619. Thanks @HashimotoYT!",
      "[Improved] Sign in form validates both username and password - #6952. Thanks @say25!"
    ],
    "1.6.3-beta3": [
      "[New] Display \"pull with rebase\" if a user has set this option in their Git config - #6553 #3422",
      "[Added] Provide option to discard when files would be overwritten by a checkout - #6755. Thanks @mathieudutour!",
      "[Fixed] No left padding for :emoji:/@user/#issue autocomplete forms. - #6895. Thanks @murrelljenna!",
      "[Fixed] Reinstate missing image and fix illustration to work in the dark theme when there are no local changes - #6894",
      "[Fixed] Display question mark image when there is no commit selected in dark theme - #6915. Thanks @say25!",
      "[Improved] Group and filter repositories by owner - #6923",
      "[Improved] Add option to fetch when a user needs to pull changes from the remote before pushing - #2738 #5451"
    ],
    "1.6.3-beta2": [
      "[Fixed] Text selection in wrapped diff lines now allows selection of individual lines - #1551",
      "[Fixed] Resizing the diff area preserves text selection range - #2677",
      "[Improved] Moving the mouse pointer outside of the visible diff while selecting a range of lines in a partial commit will now automatically scroll the diff - #658"
    ],
    "1.6.3-beta1": [
      "[New] Branches that have been merged and deleted on GitHub.com will now be pruned after two weeks - #750",
      "[Fixed] Context menu doesn't open when right clicking on the edges of files in Changes list - #6296. Thanks @JQuinnie!",
      "[Improved] Enable Git protocol v2 for fetch/push/pull operations - #6142",
      "[Improved] Upgrade to Electron v3 - #6391"
    ],
    "1.6.2": [
      "[Added] Allow users to also resolve manual conflicts when resolving merge conflicts - #6062",
      "[Added] Automatic switching between Dark and Light modes on macOS - #5037. Thanks @say25!",
      "[Added] Crystal and Julia syntax highlighting - #6710. Thanks @KennethSweezy!",
      "[Added] Lua and Fortran syntax highlighting - #6700. Thanks @SimpleBinary!",
      "[Fixed] Abbreviated commits are not long enough for large repositories - #6662. Thanks @say25!",
      "[Fixed] App menu bar visible on hover on Windows when in \"Let’s get started\" mode - #6669",
      "[Fixed] Fix pointy corners on commit message text area - #6635. Thanks @lisavogtsf!",
      "[Fixed] Inconsistent \"Reveal in …\" labels for context menus - #6466. Thanks @say25!",
      "[Fixed] Merge conflict conflict did not ask user to resolve some binary files - #6693",
      "[Fixed] Prevent concurrent fetches between user and status indicator checks - #6121 #5438 #5328",
      "[Fixed] Remember scroll positions in History and Changes lists - #5177 #5059. Thanks @Daniel-McCarthy!",
      "[Improved] Guided merge conflict resolution only commits changes relevant to the merge - #6349",
      "[Improved] Use higher contrast color for links in \"Merge Conflicts\" dialog - #6758",
      "[Improved] Add link to all release notes in Release Notes dialog - #6443. Thanks @koralcem!",
      "[Improved] Arrow for renamed/copied changes when viewing commit - #6519. Thanks @koralcem!",
      "[Improved] Updated verbiage for ignoring the files - #6689. Thanks @PaulViola!"
    ],
    "1.6.2-beta3": [
      "[Improved] Guided merge conflict resolution only commits changes relevant to the merge - #6349"
    ],
    "1.6.2-beta2": [
      "[Added] Allow users to also resolve manual conflicts when resolving merge conflicts - #6062",
      "[Added] Crystal and Julia syntax highlighting - #6710. Thanks @KennethSweezy!",
      "[Fixed] Fix pointy corners on commit message text area - #6635. Thanks @lisavogtsf!",
      "[Fixed] Use higher contrast color for links in \"Merge Conflicts\" dialog - #6758"
    ],
    "1.6.2-beta1": [
      "[Added] Automatic switching between Dark and Light modes on macOS - #5037. Thanks @say25!",
      "[Added] Lua and Fortran syntax highlighting - #6700. Thanks @SimpleBinary!",
      "[Fixed] Abbreviated commits are not long enough for large repositories - #6662. Thanks @say25!",
      "[Fixed] App menu bar visible on hover on Windows when in \"Let’s get started\" mode - #6669",
      "[Fixed] Remember scroll positions in History and Changes lists - #5177 #5059. Thanks @Daniel-McCarthy!",
      "[Fixed] Inconsistent \"Reveal in …\" labels for context menus - #6466. Thanks @say25!",
      "[Fixed] Prevent concurrent fetches between user and status indicator checks - #6121 #5438 #5328",
      "[Fixed] Merge conflict conflict did not ask user to resolve some binary files - #6693",
      "[Improved] Add link to all release notes in Release Notes dialog - #6443. Thanks @koralcem!",
      "[Improved] Arrow for renamed/copied changes when viewing commit - #6519. Thanks @koralcem!",
      "[Improved] Menu state updating to address race condition - #6643",
      "[Improved] Updated verbiage when clicking on changed files to make it more explicit what will occur when you ignore the file(s) - #6689. Thanks @PaulViola!"
    ],
    "1.6.2-beta0": [
      "[Fixed] Don't show \"No local changes\" view when switching between changed files"
    ],
    "1.6.1": [
      "[Fixed] Don't show \"No local changes\" view when switching between changed files"
    ],
    "1.6.0": [
      "[New] Help users add their first repo during onboarding - #6474",
      "[New] \"No local changes\" view helpfully suggests next actions for you to take - #6445",
      "[Added] Support JetBrains Webstorm as an external editor - #6077. Thanks @KennethSweezy!",
      "[Added] Add Visual Basic syntax highlighting - #6461. Thanks @SimpleBinary!",
      "[Fixed] Automatically locate a missing repository when it cannot be found - #6228. Thanks @msftrncs!",
      "[Fixed] Don't include untracked files in merge commit - #6411",
      "[Fixed] Don't show \"Still Conflicted Warning\" when all conflicts are resolved - #6451",
      "[Fixed] Only execute menu action a single time upon hitting Enter - #5344",
      "[Fixed] Show autocompletion of GitHub handles and issues properly in commit description field - #6459",
      "[Improved] Repository list when no repositories found - #5566 #6474",
      "[Improved] Image diff menu no longer covered by large images - #6520. Thanks @06b!",
      "[Improved] Enable additional actions during a merge conflict - #6385",
      "[Improved] Increase contrast on input placeholder color in dark mode - #6556",
      "[Improved] Don't show merge success banner when attempted merge doesn't complete - #6282",
      "[Improved] Capitalize menu items appropriately on macOS - #6469"
    ],
    "1.6.0-beta3": [
      "[Fixed] Autocomplete selection does not overflow text area - #6459",
      "[Fixed] No local changes views incorrectly rendering ampersands - #6596",
      "[Improved] Capitalization of menu items on macOS - #6469"
    ],
    "1.6.0-beta2": [
      "[New] \"No local changes\" view makes it easy to find and accomplish common actions - #6445",
      "[Fixed] Automatically locate a missing repository when it cannot be found - #6228. Thanks @msftrncs!",
      "[Improved] Enable additional actions during a merge conflict - #6385",
      "[Improved] Increase contrast on input placeholder color in dark mode - #6556",
      "[Improved] Merge success banner no longer shown when attempted merge doesn't complete - #6282"
    ],
    "1.6.0-beta1": [
      "[New] Help users add their first repo during onboarding - #6474",
      "[Added] Include ability for users to add new repositories when there are none available - #5566 #6474",
      "[Added] Support JetBrains Webstorm as an external editor - #6077. Thanks @KennethSweezy!",
      "[Added] Add Visual Basic syntax highlighting - #6461. Thanks @SimpleBinary!",
      "[Fixed] Don't include untracked files in merge commit - #6411",
      "[Fixed] Don't show \"Still Conflicted Warning\" when all conflicts are resolved - #6451",
      "[Fixed] Enter when using keyboard to navigate app menu executed menu action twice - #5344",
      "[Improved] Image diff menu no longer covered by large images - #6520. Thanks @06b!"
    ],
    "1.5.2-beta0": [
    ],
    "1.5.1": [
      "[Added] Provide keyboard shortcut for getting to commit summary field - #1719. Thanks @bruncun!",
      "[Added] Add hover states on list items and tabs - #6310",
      "[Added] Add Dockerfile syntax highlighting - #4533. Thanks @say25!",
      "[Added] Support Visual SlickEdit as an external editor - #6029. Thanks @texasaggie97!",
      "[Fixed] Allow repositories to be cloned to empty folders - #5857. Thanks @Daniel-McCarthy!",
      "[Fixed] Prevent creating branch with detached HEAD from reverting to default branch - #6085",
      "[Fixed] Fix \"Open In External Editor\" for Atom/VS Code on Windows when paths contain spaces - #6181. Thanks @msftrncs!",
      "[Fixed] Persist Branch List and Pull Request List filter text - #6002. Thanks @Daniel-McCarthy!",
      "[Fixed] Retain renamed branches position in recent branches list - #6155. Thanks @gnehcc!",
      "[Fixed] Prevent avatar duplication when user is co-author and committer - #6135. Thanks @bblarney!",
      "[Fixed] Provide keyboard selection for the \"Clone a Repository\" dialog - #3596. Thanks @a-golovanov!",
      "[Fixed] Close License & Open Source Notices dialog upon pressing \"Enter\" in dialog - #6137. Thanks @bblarney!",
      "[Fixed] Dismiss \"Merge into Branch\" dialog with escape key - #6154. Thanks @altaf933!",
      "[Fixed] Focus branch selector when comparing to branch from menu - #5600",
      "[Fixed] Reverse fold/unfold icons for expand/collapse commit summary - #6196. Thanks @HazemAM!",
      "[Improved] Allow toggling between diff modes - #6231. Thanks @06b!",
      "[Improved] Show focus around full input field - #6234. Thanks @seokju-na!",
      "[Improved] Make lists scroll to bring selected items into view - #6279",
      "[Improved] Consistently order the options for adding a repository - #6396. Thanks @vilanz!",
      "[Improved] Clear merge conflicts banner after there are no more conflicted files - #6428"
    ],
    "1.5.1-beta6": [
      "[Improved] Consistently order the options for adding a repository - #6396. Thanks @vilanz!",
      "[Improved] Clear merge conflicts banner after there are no more conflicted files - #6428"
    ],
    "1.5.1-beta5": [
      "[Improved] Commit conflicted files warning - #6381",
      "[Improved] Dismissable merge conflict dialog and associated banner - #6379 #6380",
      "[Fixed] Fix feature flag for readme overwrite warning so that it shows on beta - #6412"
    ],
    "1.5.1-beta4": [
      "[Improved] Display warning if existing readme file will be overwritten - #6338. Thanks @Daniel-McCarthy!",
      "[Improved] Add check for attempts to commit >100 MB files without Git LFS - #997. Thanks @Daniel-McCarthy!",
      "[Improved] Merge conflicts dialog visual updates - #6377"
    ],
    "1.5.1-beta3": [
      "[Improved] Maintains state on tabs for different methods of cloning repositories - #5937"
    ],
    "1.5.1-beta2": [
      "[Improved] Clarified internal documentation - #6348. Thanks @bblarney!"
    ],
    "1.5.1-beta1": [
      "[Added] Provide keyboard shortcut for getting to commit summary field - #1719. Thanks @bruncun!",
      "[Added] Add hover states on list items and tabs - #6310",
      "[Added] Add Dockerfile syntax highlighting - #4533. Thanks @say25!",
      "[Added] Support Visual SlickEdit as an external editor - #6029. Thanks @texasaggie97!",
      "[Improved] Allow toggling between diff modes - #6231. Thanks @06b!",
      "[Improved] Show focus around full input field - #6234. Thanks @seokju-na!",
      "[Improved] Make lists scroll to bring selected items into view - #6279",
      "[Fixed] Allow repositories to be cloned to empty folders - #5857. Thanks @Daniel-McCarthy!",
      "[Fixed] Prevent creating branch with detached HEAD from reverting to default branch - #6085",
      "[Fixed] Fix 'Open In External Editor' for Atom/VS Code on Windows when paths contain spaces - #6181. Thanks @msftrncs!",
      "[Fixed] Persist Branch List and Pull Request List filter text - #6002. Thanks @Daniel-McCarthy!",
      "[Fixed] Retain renamed branches position in recent branches list - #6155. Thanks @gnehcc!",
      "[Fixed] Prevent avatar duplication when user is co-author and committer - #6135. Thanks @bblarney!",
      "[Fixed] Provide keyboard selection for the ‘Clone a Repository’ dialog - #3596. Thanks @a-golovanov!",
      "[Fixed] Close License & Open Source Notices dialog upon pressing \"Enter\" in dialog - #6137. Thanks @bblarney!",
      "[Fixed] Dismiss \"Merge into Branch\" dialog with escape key - #6154. Thanks @altaf933!",
      "[Fixed] Focus branch selector when comparing to branch from menu - #5600",
      "[Fixed] Reverse fold/unfold icons for expand/collapse commit summary - #6196. Thanks @HazemAM!"
    ],
    "1.5.1-beta0": [
    ],
    "1.5.0": [
      "[New] Clone, create, or add repositories right from the repository dropdown - #5878",
      "[New] Drag-and-drop to add local repositories from macOS tray icon - #5048",
      "[Added] Resolve merge conflicts through a guided flow - #5400",
      "[Added] Allow merging branches directly from branch dropdown - #5929. Thanks @bruncun!",
      "[Added] Commit file list now has \"Copy File Path\" context menu action - #2944. Thanks @Amabel!",
      "[Added] Keyboard shortcut for \"Rename Branch\" menu item - #5964. Thanks @agisilaos!",
      "[Added] Notify users when a merge is successfully completed - #5851",
      "[Fixed] \"Compare on GitHub\" menu item enabled when no repository is selected - #6078",
      "[Fixed] Diff viewer blocks keyboard navigation using reverse tab order - #2794",
      "[Fixed] Launching Desktop from browser always asks to clone repository - #5913",
      "[Fixed] Publish dialog displayed on push when repository is already published - #5936",
      "[Improved] \"Publish Repository\" dialog handles emoji characters - #5980. Thanks @WaleedAshraf!",
      "[Improved] Avoid repository checks when no path is specified in \"Create Repository\" dialog - #5828. Thanks @JakeHL!",
      "[Improved] Clarify the direction of merging branches - #5930. Thanks @JQuinnie!",
      "[Improved] Default commit summary more explanatory and consistent with GitHub.com - #6017. Thanks @Daniel-McCarthy!",
      "[Improved] Display a more informative message on merge dialog when branch is up to date - #5890",
      "[Improved] Getting a repository's status only blocks other operations when absolutely necessary - #5952",
      "[Improved] Display current branch in header of merge dialog - #6027",
      "[Improved] Sanitize repository name before publishing to GitHub - #3090. Thanks @Daniel-McCarthy!",
      "[Improved] Show the branch name in \"Update From Default Branch\" menu item - #3018. Thanks @a-golovanov!",
      "[Improved] Update license and .gitignore templates for initializing a new repository - #6024. Thanks @say25!"
    ],
    "1.5.0-beta5": [
    ],
    "1.5.0-beta4": [
      "[Fixed] \"Compare on GitHub\" menu item enabled when no repository is selected - #6078",
      "[Fixed] Diff viewer blocks keyboard navigation using reverse tab order - #2794",
      "[Improved] \"Publish Repository\" dialog handles emoji characters - #5980. Thanks @WaleedAshraf!"
    ],
    "1.5.0-beta3": [
    ],
    "1.5.0-beta2": [
      "[Added] Resolve merge conflicts through a guided flow - #5400",
      "[Added] Notify users when a merge is successfully completed - #5851",
      "[Added] Allow merging branches directly from branch dropdown - #5929. Thanks @bruncun!",
      "[Improved] Merge dialog displays current branch in header - #6027",
      "[Improved] Clarify the direction of merging branches - #5930. Thanks @JQuinnie!",
      "[Improved] Show the branch name in \"Update From Default Branch\" menu item - #3018. Thanks @a-golovanov!",
      "[Improved] Default commit summary more explanatory and consistent with GitHub.com - #6017. Thanks @Daniel-McCarthy!",
      "[Improved] Updated license and .gitignore templates for initializing a new repository - #6024. Thanks @say25!"
    ],
    "1.5.0-beta1": [
      "[New] Repository switcher has a convenient \"Add\" button to add other repositories - #5878",
      "[New] macOS tray icon now supports drag-and-drop to add local repositories - #5048",
      "[Added] Keyboard shortcut for \"Rename Branch\" menu item - #5964. Thanks @agisilaos!",
      "[Added] Commit file list now has \"Copy File Path\" context menu action - #2944. Thanks @Amabel!",
      "[Fixed] Launching Desktop from browser always asks to clone repository - #5913",
      "[Fixed] Publish dialog displayed on push when repository is already published - #5936",
      "[Improved] Sanitize repository name before publishing to GitHub - #3090. Thanks @Daniel-McCarthy!",
      "[Improved] Getting a repository's status only blocks other operations when absolutely necessary - #5952",
      "[Improved] Avoid repository checks when no path is specified in \"Create Repository\" dialog - #5828. Thanks @JakeHL!",
      "[Improved] Display a more informative message on merge dialog when branch is up to date - #5890"
    ],
    "1.4.4-beta0": [
    ],
    "1.4.3": [
      "[Added] Add \"Remove Repository\" keyboard shortcut - #5848. Thanks @say25!",
      "[Added] Add keyboard shortcut to delete a branch - #5018. Thanks @JakeHL!",
      "[Fixed] Emoji autocomplete not rendering in some situations - #5859",
      "[Fixed] Release notes text overflowing dialog box - #5854. Thanks @amarsiingh!",
      "[Improved] Support Python 3 in Desktop CLI on macOS - #5843. Thanks @munir131!",
      "[Improved] Avoid unnecessarily reloading commit history - #5470",
      "[Improved] Publish Branch dialog will publish commits when pressing Enter - #5777. Thanks @JKirkYuan!"
    ],
    "1.4.3-beta2": [
      "[Added] Added keyboard shortcut to delete a branch - #5018. Thanks @JakeHL!",
      "[Fixed] Fix release notes text overflowing dialog box - #5854. Thanks @amarsiingh!",
      "[Improved] Avoid unnecessarily reloading commit history - #5470"
    ],
    "1.4.3-beta1": [
      "[Added] Add \"Remove Repository\" keyboard shortcut - #5848. Thanks @say25!",
      "[Fixed] Fix emoji autocomplete not rendering in some situations - #5859",
      "[Fixed] Support Python 3 in Desktop CLI on macOS - #5843. Thanks @munir131!",
      "[Improved] Publish Branch dialog will publish commits when pressing Enter - #5777. Thanks @JKirkYuan!"
    ],
    "1.4.3-beta0": [
    ],
    "1.4.2": [
      "[New] Show resolved conflicts as resolved in Changes pane - #5609",
      "[Added] Add Terminator, MATE Terminal, and Terminology shells - #5753. Thanks @joaomlneto!",
      "[Fixed] Update embedded Git to version 2.19.1 for security vulnerability fix",
      "[Fixed] Always show commit history list when History tab is clicked - #5783. Thanks @JKirkYuan!",
      "[Fixed] Stop overriding the protocol of a detected GitHub repository - #5721",
      "[Fixed] Update sign in error message - #5766. Thanks @tiagodenoronha!",
      "[Fixed] Correct overflowing T&C and License Notices dialogs - #5756. Thanks @amarsiingh!",
      "[Improved] Add default commit message for single-file commits - #5240. Thanks @lean257!",
      "[Improved] Refresh commit list faster after reverting commit via UI - #5752",
      "[Improved] Add repository path to Remove repository dialog - #5805. Thanks @NickCraver!",
      "[Improved] Display whether user entered incorrect username or email address - #5775. Thanks @tiagodenoronha!",
      "[Improved] Update Discard Changes dialog text when discarding all changes - #5744. Thanks @Daniel-McCarthy!"
    ],
    "1.4.2-beta0": [
    ],
    "1.4.1-test2": [
      "Testing changes to how Desktop performs CI platform checks"
    ],
    "1.4.1-test1": [
      "Testing changes to how Desktop performs CI platform checks"
    ],
    "1.4.1": [
      "[Added] Support for opening repository in Cygwin terminal - #5654. Thanks @LordOfTheThunder!",
      "[Fixed] 'Compare to Branch' menu item not disabled when modal is open - #5673. Thanks @kanishk98!",
      "[Fixed] Co-author form does not show/hide for newly-added repository - #5490",
      "[Fixed] Desktop command line always suffixes `.git` to URL when starting a clone - #5529. Thanks @j-f1!",
      "[Fixed] Dialog styling issue for dark theme users on Windows - #5629. Thanks @cwongmath!",
      "[Fixed] No message shown when filter returns no results in Clone Repository view - #5637. Thanks @DanielHix!",
      "[Improved] Branch names cannot start with a '+' character - #5594. Thanks @Daniel-McCarthy!",
      "[Improved] Clone dialog re-runs filesystem check when re-focusing on Desktop - #5518. Thanks @Daniel-McCarthy!",
      "[Improved] Commit disabled when commit summary is only spaces - #5677. Thanks @Daniel-McCarthy!",
      "[Improved] Commit summary expander sometimes shown when not needed - #5700. Thanks @aryyya!",
      "[Improved] Error handling when looking for merge base of a missing ref - #5612",
      "[Improved] Warning if branch exists on remote when creating branch - #5141. Thanks @Daniel-McCarthy!"
    ],
    "1.4.1-beta1": [
      "[Added] Support for opening repository in Cygwin terminal - #5654. Thanks @LordOfTheThunder!",
      "[Fixed] 'Compare to Branch' menu item not disabled when modal is open - #5673. Thanks @kanishk98!",
      "[Fixed] No message shown when filter returns no results in Clone Repository view - #5637. Thanks @DanielHix!",
      "[Fixed] Co-author form does not show/hide for newly-added repository - #5490",
      "[Fixed] Dialog styling issue for dark theme users on Windows - #5629. Thanks @cwongmath!",
      "[Fixed] Desktop command line always suffixes `.git` to URL when starting a clone - #5529. Thanks @j-f1!",
      "[Improved] Commit summary expander sometimes shown when not needed - #5700. Thanks @aryyya!",
      "[Improved] Commit disabled when commit summary is only spaces - #5677. Thanks @Daniel-McCarthy!",
      "[Improved] Error handling when looking for merge base of a missing ref - #5612",
      "[Improved] Clone dialog re-runs filesystem check when re-focusing on Desktop - #5518. Thanks @Daniel-McCarthy!",
      "[Improved] Branch names cannot start with a '+' character - #5594. Thanks @Daniel-McCarthy!",
      "[Improved] Warning if branch exists on remote when creating branch - #5141. Thanks @Daniel-McCarthy!"
    ],
    "1.4.1-beta0": [
    ],
    "1.4.0": [
      "[New] When an update is available for GitHub Desktop, release notes can be viewed in Desktop - #2774",
      "[New] Detect merge conflicts when comparing branches - #4588",
      "[Fixed] Avoid double checkout warning when opening a pull request in Desktop - #5375",
      "[Fixed] Error when publishing repository is now associated with the right tab - #5422. Thanks @Daniel-McCarthy!",
      "[Fixed] Disable affected menu items when on detached HEAD - #5500. Thanks @say25!",
      "[Fixed] Show border when commit description is expanded - #5506. Thanks @aryyya!",
      "[Fixed] GitLab URL which corresponds to GitHub repository of same name cloned GitHub repository - #4154",
      "[Fixed] Caret in co-author selector is hidden when dark theme enabled - #5589",
      "[Fixed] Authenticating to GitHub Enterprise fails when user has no emails defined - #5585",
      "[Improved] Avoid multiple lookups of default remote - #5399"
    ],
    "1.4.0-beta3": [
      "[New] When an update is available for GitHub Desktop, the release notes can be viewed in Desktop - #2774",
      "[New] Detect merge conflicts when comparing branches - #4588",
      "[Fixed] Avoid double checkout warning when opening a pull request in Desktop - #5375",
      "[Fixed] Error when publishing repository is now associated with the right tab - #5422. Thanks @Daniel-McCarthy!",
      "[Fixed] Disable affected menu items when on detached HEAD - #5500. Thanks @say25!",
      "[Fixed] Show border when commit description is expanded - #5506. Thanks @aryyya!",
      "[Fixed] GitLab URL which corresponds to GitHub repository of same name cloned GitHub repository - #4154",
      "[Improved] Avoid multiple lookups of default remote - #5399",
      "[Improved] Skip optional locks when checking status of repository - #5376"
    ],
    "1.4.0-beta2": [
      "[New] When an update is available for GitHub Desktop, the release notes can be viewed in Desktop - #2774",
      "[New] Detect merge conflicts when comparing branches - #4588",
      "[Fixed] Avoid double checkout warning when opening a pull request in Desktop - #5375",
      "[Fixed] Error when publishing repository is now associated with the right tab - #5422. Thanks @Daniel-McCarthy!",
      "[Fixed] Disable affected menu items when on detached HEAD - #5500. Thanks @say25!",
      "[Fixed] Show border when commit description is expanded - #5506. Thanks @aryyya!",
      "[Fixed] GitLab URL which corresponds to GitHub repository of same name cloned GitHub repository - #4154",
      "[Improved] Avoid multiple lookups of default remote - #5399",
      "[Improved] Skip optional locks when checking status of repository - #5376"
    ],
    "1.4.0-beta1": [
      "[New] When an update is available for GitHub Desktop, the release notes can be viewed in Desktop - #2774",
      "[New] Detect merge conflicts when comparing branches - #4588",
      "[Fixed] Avoid double checkout warning when opening a pull request in Desktop - #5375",
      "[Fixed] Error when publishing repository is now associated with the right tab - #5422. Thanks @Daniel-McCarthy!",
      "[Fixed] Disable affected menu items when on detached HEAD - #5500. Thanks @say25!",
      "[Fixed] Show border when commit description is expanded - #5506. Thanks @aryyya!",
      "[Fixed] GitLab URL which corresponds to GitHub repository of same name cloned GitHub repository - #4154",
      "[Improved] Avoid multiple lookups of default remote - #5399",
      "[Improved] Skip optional locks when checking status of repository - #5376"
    ],
    "1.4.0-beta0": [
    ],
    "1.3.5": [
      "[Fixed] Disable delete button while deleting a branch - #5331",
      "[Fixed] History now avoids calling log.showSignature if set in config - #5466",
      "[Fixed] Start blocking the ability to add local bare repositories - #4293. Thanks @Daniel-McCarthy!",
      "[Fixed] Revert workaround for tooltip issue on Windows - #3362. Thanks @divayprakash!",
      "[Improved] Error message when publishing to missing organisation - #5380. Thanks @Daniel-McCarthy!",
      "[Improved] Don't hide commit details when commit description is expanded. - #5471. Thanks @aryyya!"
    ],
    "1.3.5-beta1": [
      "[Fixed] Disable delete button while deleting a branch - #5331",
      "[Fixed] History now avoids calling log.showSignature if set in config - #5466",
      "[Fixed] Start blocking the ability to add local bare repositories - #4293. Thanks @Daniel-McCarthy!",
      "[Fixed] Revert workaround for tooltip issue on Windows - #3362. Thanks @divayprakash!",
      "[Improved] Error message when publishing to missing organisation - #5380. Thanks @Daniel-McCarthy!",
      "[Improved] Don't hide commit details when commit summary description is expanded. - #5471. Thanks @aryyya!"
    ],
    "1.3.5-beta0": [
    ],
    "1.3.4": [
      "[Improved] Cloning message uses remote repo name not file destination - #5413. Thanks @lisavogtsf!",
      "[Improved] Support VSCode user scope installation - #5281. Thanks @saschanaz!"
    ],
    "1.3.4-beta1": [
      "[Improved] Cloning message uses remote repo name not file destination - #5413. Thanks @lisavogtsf!",
      "[Improved] Support VSCode user scope installation - #5281. Thanks @saschanaz!"
    ],
    "1.3.4-beta0": [
    ],
    "1.3.3": [
      "[Fixed] Maximize and restore app on Windows does not fill available space - #5033",
      "[Fixed] 'Clone repository' menu item label is obscured on Windows - #5348. Thanks @Daniel-McCarthy!",
      "[Fixed] User can toggle files when commit is in progress - #5341. Thanks @masungwon!",
      "[Improved] Repository indicator background work - #5317 #5326 #5363 #5241 #5320"
    ],
    "1.3.3-beta1": [
      "[Fixed] Maximize and restore app on Windows does not fill available space - #5033",
      "[Fixed] 'Clone repository' menu item label is obscured on Windows - #5348. Thanks @Daniel-McCarthy!",
      "[Fixed] User can toggle files when commit is in progress - #5341. Thanks @masungwon!",
      "[Improved] Repository indicator background work - #5317 #5326 #5363 #5241 #5320"
    ],
    "1.3.3-test6": [
      "Testing infrastructure changes"
    ],
    "1.3.3-test5": [
      "Testing the new CircleCI config changes"
    ],
    "1.3.3-test4": [
      "Testing the new CircleCI config changes"
    ],
    "1.3.3-test3": [
      "Testing the new CircleCI config changes"
    ],
    "1.3.3-test2": [
      "Testing the new CircleCI config changes"
    ],
    "1.3.3-test1": [
      "Testing the new CircleCI config changes"
    ],
    "1.3.2": [
      "[Fixed] Bugfix for background checks not being aware of missing repositories - #5282",
      "[Fixed] Check the local state of a repository before performing Git operations - #5289",
      "[Fixed] Switch to history view for default branch when deleting current branch during a compare - #5256",
      "[Fixed] Handle missing .git directory inside a tracked repository - #5291"
    ],
    "1.3.2-beta1": [
      "[Fixed] Bugfix for background checks not being aware of missing repositories - #5282",
      "[Fixed] Check the local state of a repository before performing Git operations - #5289",
      "[Fixed] Switch to history view for default branch when deleting current branch during a compare - #5256",
      "[Fixed] Handle missing .git directory inside a tracked repository - #5291"
    ],
    "1.3.1": [
      "[Fixed] Background Git operations on missing repositories are not handled as expected - #5282"
    ],
    "1.3.1-beta1": [
      "[Fixed] Background Git operations on missing repositories are not handled as expected - #5282"
    ],
    "1.3.1-beta0": [
      "[New] Notification displayed in History tab when the base branch moves ahead of the current branch - #4768",
      "[New] Repository list displays uncommitted changes indicator and ahead/behind information - #2259 #5095",
      "[Added] Option to move repository to trash when removing from app - #2108. Thanks @say25!",
      "[Added] Syntax highlighting for PowerShell files - #5081. Thanks @say25!",
      "[Fixed] \"Discard Changes\" context menu discards correct file when entry is not part of selected group - #4788",
      "[Fixed] Display local path of selected repository as tooltip - #4922. Thanks @yongdamsh!",
      "[Fixed] Display root directory name when repository is located at drive root - #4924",
      "[Fixed] Handle legacy macOS right click gesture - #4942",
      "[Fixed] History omits latest commit from list - #5243",
      "[Fixed] Markdown header elements hard to read in dark mode - #5133. Thanks @agisilaos!",
      "[Fixed] Only perform ahead/behind comparisons when branch selector is open - #5142",
      "[Fixed] Relax checks for merge commits for GitHub Enterprise repositories - #4329",
      "[Fixed] Render clickable link in \"squash and merge\" commit message - #5203. Thanks @1pete!",
      "[Fixed] Return key disabled when no matches found in Compare branch list - #4458",
      "[Fixed] Selected commit not remembered when switching between History and Changes tabs - #4985",
      "[Fixed] Selected commit when comparing is reset to latest when Desktop regains focus - #5069",
      "[Fixed] Support default branch detection for non-GitHub repositories - #4937",
      "[Improved] Change primary button color to blue for dark theme - #5074",
      "[Improved] Diff gutter elements should be considered button elements when interacting - #5158",
      "[Improved] Status parsing significantly more performant when handling thousands of changed files - #2449 #5186"
    ],
    "1.3.0": [
      "[New] Notification displayed in History tab when the base branch moves ahead of the current branch - #4768",
      "[New] Repository list displays uncommitted changes indicator and ahead/behind information - #2259 #5095",
      "[Added] Option to move repository to trash when removing from app - #2108. Thanks @say25!",
      "[Added] Syntax highlighting for PowerShell files - #5081. Thanks @say25!",
      "[Fixed] \"Discard Changes\" context menu discards correct file when entry is not part of selected group - #4788",
      "[Fixed] Display local path of selected repository as tooltip - #4922. Thanks @yongdamsh!",
      "[Fixed] Display root directory name when repository is located at drive root - #4924",
      "[Fixed] Handle legacy macOS right click gesture - #4942",
      "[Fixed] History omits latest commit from list - #5243",
      "[Fixed] Markdown header elements hard to read in dark mode - #5133. Thanks @agisilaos!",
      "[Fixed] Only perform ahead/behind comparisons when branch selector is open - #5142",
      "[Fixed] Relax checks for merge commits for GitHub Enterprise repositories - #4329",
      "[Fixed] Render clickable link in \"squash and merge\" commit message - #5203. Thanks @1pete!",
      "[Fixed] Return key disabled when no matches found in Compare branch list - #4458",
      "[Fixed] Selected commit not remembered when switching between History and Changes tabs - #4985",
      "[Fixed] Selected commit when comparing is reset to latest when Desktop regains focus - #5069",
      "[Fixed] Support default branch detection for non-GitHub repositories - #4937",
      "[Improved] Change primary button color to blue for dark theme - #5074",
      "[Improved] Diff gutter elements should be considered button elements when interacting - #5158",
      "[Improved] Status parsing significantly more performant when handling thousands of changed files - #2449 #5186"
    ],
    "1.3.0-beta7": [

    ],
    "1.3.0-beta6": [

    ],
    "1.3.0-beta5": [
      "[Fixed] Ensure commit message is cleared after successful commit - #4046",
      "[Fixed] History omits latest commit from list - #5243"
    ],
    "1.3.0-beta4": [
      "[Fixed] Only perform ahead/behind comparisons when branch selector is open - #5142",
      "[Fixed] Render clickable link in \"squash and merge\" commit message - #5203. Thanks @1pete!",
      "[Fixed] Selected commit not remembered when switching between History and Changes tabs - #4985",
      "[Fixed] Selected commit when comparing is reset to latest when Desktop regains focus - #5069"
    ],
    "1.3.0-beta3": [
      "[Fixed] \"Discard Changes\" context menu discards correct file when entry is not part of selected group - #4788",
      "[Fixed] Return key disabled when no matches found in Compare branch list - #4458",
      "[Improved] Status parsing significantly more performant when handling thousands of changed files - #2449 #5186"
    ],
    "1.3.0-beta2": [
      "[Added] Option to move repository to trash when removing from app - #2108. Thanks @say25!",
      "[Fixed] Markdown header elements hard to read in dark mode - #5133. Thanks @agisilaos!",
      "[Improved] Diff gutter elements should be considered button elements when interacting - #5158"
    ],
    "1.2.7-test3": [
      "Test deployment for electron version bump."
    ],
    "1.3.0-beta1": [
      "[New] Notification displayed in History tab when the base branch moves ahead of the current branch - #4768",
      "[New] Repository list displays uncommitted changes count and ahead/behind information - #2259",
      "[Added] Syntax highlighting for PowerShell files- #5081. Thanks @say25!",
      "[Fixed] Display something when repository is located at drive root - #4924",
      "[Fixed] Relax checks for merge commits for GitHub Enterprise repositories - #4329",
      "[Fixed] Display local path of selected repository as tooltip - #4922. Thanks @yongdamsh!",
      "[Fixed] Support default branch detection for non-GitHub repositories - #4937",
      "[Fixed] Handle legacy macOS right click gesture - #4942",
      "[Improved] Repository list badge style tweaks and tweaks for dark theme - #5095",
      "[Improved] Change primary button color to blue for dark theme - #5074"
    ],
    "1.2.7-test2": [
      "Test deployment for electron version bump."
    ],
    "1.2.7-test1": [
      "Sanity check deployment for refactored scripts"
    ],
    "1.2.7-beta0": [
      "[Fixed] Visual indicator for upcoming feature should not be shown - #5026"
    ],
    "1.2.6": [
      "[Fixed] Visual indicator for upcoming feature should not be shown - #5026"
    ],
    "1.2.6-beta0": [
      "[Fixed] Feature flag for upcoming feature not applied correctly - #5024"
    ],
    "1.2.5": [
      "[Fixed] Feature flag for upcoming feature not applied correctly - #5024"
    ],
    "1.2.4": [
      "[New] Dark Theme preview - #4849",
      "[Added] Syntax highlighting for Cake files - #4935. Thanks @say25!",
      "[Added] WebStorm support for macOS - #4841. Thanks @mrsimonfletcher!",
      "[Fixed] Compare tab appends older commits when scrolling to bottom of list - #4964",
      "[Fixed] Remove temporary directory after Git LFS operation completes - #4414",
      "[Fixed] Unable to compare when two branches exist - #4947 #4730",
      "[Fixed] Unhandled errors when refreshing pull requests fails - #4844 #4866",
      "[Improved] Remove context menu needs to hint if a dialog will be shown - #4975",
      "[Improved] Upgrade embedded Git LFS - #4602 #4745",
      "[Improved] Update banner message clarifies that only Desktop needs to be restarted - #4891. Thanks @KennethSweezy!",
      "[Improved] Discard Changes context menu entry should contain ellipses when user needs to confirm - #4846. Thanks @yongdamsh!",
      "[Improved] Initializing syntax highlighting components - #4764",
      "[Improved] Only show overflow shadow when description overflows - #4898",
      "[Improved] Changes tab displays number of changed files instead of dot - #4772. Thanks @yongdamsh!"
    ],
    "1.2.4-beta5": [

    ],
    "1.2.4-beta4": [
      "[Fixed] Compare tab appends older commits when scrolling to bottom of list - #4964",
      "[Fixed] Remove temporary directory after Git LFS operation completes - #4414",
      "[Improved] Remove context menu needs to hint if a dialog will be shown - #4975",
      "[Improved] Upgrade embedded Git LFS - #4602 #4745"
    ],
    "1.2.4-test1": [
      "Confirming latest Git LFS version addresses reported issues"
    ],
    "1.2.4-beta3": [
      "[Added] WebStorm support for macOS - #4841. Thanks @mrsimonfletcher!",
      "[Improved] Update banner message clarifies that only Desktop needs to be restarted - #4891. Thanks @KennethSweezy!"
    ],
    "1.2.4-beta2": [
    ],
    "1.2.4-beta1": [
      "[New] Dark Theme preview - #4849",
      "[Added] Syntax highlighting for Cake files - #4935. Thanks @say25!",
      "[Fixed] Unable to compare when two branches exist - #4947 #4730",
      "[Fixed] Unhandled errors when refreshing pull requests fails - #4844 #4866",
      "[Improved] Discard Changes context menu entry should contain ellipses when user needs to confirm - #4846. Thanks @yongdamsh!",
      "[Improved] Initializing syntax highlighting components - #4764",
      "[Improved] Only show overflow shadow when description overflows - #4898",
      "[Improved] Changes tab displays number of changed files instead of dot - #4772. Thanks @yongdamsh!"
    ],
    "1.2.3": [
      "[Fixed] No autocomplete when searching for co-authors - #4847",
      "[Fixed] Error when checking out a PR from a fork - #4842"
    ],
    "1.2.3-beta1": [
      "[Fixed] No autocomplete when searching for co-authors - #4847",
      "[Fixed] Error when checking out a PR from a fork - #4842"
    ],
    "1.2.3-test1": [
      "Confirming switch from uglify-es to babel-minify addresses minification issue - #4871"
    ],
    "1.2.2": [
      "[Fixed] Make cURL/schannel default to using the Windows certificate store - #4817",
      "[Fixed] Restore text selection highlighting in diffs - #4818"
    ],
    "1.2.2-beta1": [
      "[Fixed] Make cURL/schannel default to using the Windows certificate store - #4817",
      "[Fixed] Text selection highlighting in diffs is back - #4818"
    ],
    "1.2.1": [
      "[Added] Brackets support for macOS - #4608. Thanks @3raxton!",
      "[Added] Pull request number and author are included in fuzzy-find filtering - #4653. Thanks @damaneice!",
      "[Fixed] Decreased the max line length limit - #3740. Thanks @sagaragarwal94!",
      "[Fixed] Updated embedded Git to 2.17.1 to address upstream security issue - #4791",
      "[Improved] Display the difference in file size of an image in the diff view - #4380. Thanks @ggajos!"
    ],
    "1.2.1-test1": [
      "Upgraded embedded Git to 2.17.0"
    ],
    "1.2.1-beta1": [
      "[Added] Brackets support for macOS - #4608. Thanks @3raxton!",
      "[Added] Pull request number and author are included in fuzzy-find filtering - #4653. Thanks @damaneice!",
      "[Fixed] Decreased the max line length limit - #3740. Thanks @sagaragarwal94!",
      "[Fixed] Updated embedded Git to 2.17.1 to address upstream security issue - #4791",
      "[Improved] Display the difference in file size of an image in the diff view - #4380. Thanks @ggajos!"
    ],
    "1.2.1-beta0": [

    ],
    "1.1.2-test6": [
      "Testing the Webpack v4 output from the project"
    ],
    "1.2.0": [
      "[New] History now has ability to compare to another branch and merge outstanding commits",
      "[New] Support for selecting more than one file in the changes list - #1712. Thanks @icosamuel!",
      "[New] Render bitmap images in diffs - #4367. Thanks @MagicMarvMan!",
      "[Added] Add PowerShell Core support for Windows and macOS - #3791. Thanks @saschanaz!",
      "[Added] Add MacVim support for macOS - #4532. Thanks @johnelliott!",
      "[Added] Syntax highlighting for JavaServer Pages (JSP) - #4470. Thanks @damaneice!",
      "[Added] Syntax highlighting for Haxe files - #4445. Thanks @Gama11!",
      "[Added] Syntax highlighting for R files - #4455. Thanks @say25!",
      "[Fixed] 'Open in Shell' on Linux ensures Git is on PATH - #4619. Thanks @ziggy42!",
      "[Fixed] Pressing 'Enter' on filtered Pull Request does not checkout - #4673",
      "[Fixed] Alert icon shrinks in rename dialog when branch name is long - #4566",
      "[Fixed] 'Open in Desktop' performs fetch to ensure branch exists before checkout - #3006",
      "[Fixed] 'Open in Default Program' on Windows changes the window title - #4446",
      "[Fixed] Skip fast-forwarding when there are many eligible local branches - #4392",
      "[Fixed] Image diffs not working for files with upper-case file extension - #4466",
      "[Fixed] Syntax highlighting not working for files with upper-case file extension - #4462. Thanks @say25!",
      "[Fixed] Error when creating Git LFS progress causes clone to fail - #4307. Thanks @MagicMarvMan!",
      "[Fixed] 'Open File in External Editor' always opens a new instance - #4381",
      "[Fixed] 'Select All' shortcut now works for changes list - #3821",
      "[Improved] Automatically add valid repository when using command line interface - #4513. Thanks @ggajos!",
      "[Improved] Always fast-forward the default branch - #4506",
      "[Improved] Warn when trying to rename a published branch - #4035. Thanks @agisilaos!",
      "[Improved] Added context menu for files in commit history - #2845. Thanks @crea7or",
      "[Improved] Discarding all changes always prompts for confirmation - #4459",
      "[Improved] Getting list of changed files is now more efficient when dealing with thousands of files - #4443",
      "[Improved] Checking out a Pull Request may skip unnecessary fetch - #4068. Thanks @agisilaos!",
      "[Improved] Commit summary now has a hint to indicate why committing is disabled - #4429.",
      "[Improved] Pull request status text now matches format on GitHub - #3521",
      "[Improved] Add escape hatch to disable hardware acceleration when launching - #3921"
    ],
    "1.1.2-beta7": [
    ],
    "1.1.2-beta6": [
      "[Added] Add MacVim support for macOS - #4532. Thanks @johnelliott!",
      "[Fixed] Open in Shell on Linux ensures Git is available on the user's PATH - #4619. Thanks @ziggy42!",
      "[Fixed] Keyboard focus issues when navigating Pull Request list - #4673",
      "[Improved] Automatically add valid repository when using command line interface - #4513. Thanks @ggajos!"
    ],
    "1.1.2-test5": [
      "Actually upgrading fs-extra to v6 in the app"
    ],
    "1.1.2-test4": [
      "Upgrading fs-extra to v6"
    ],
    "1.1.2-beta5": [
      "[Added] Syntax highlighting for JavaServer Pages (JSP) - #4470. Thanks @damaneice!",
      "[Fixed] Prevent icon from shrinking in rename dialog - #4566"
    ],
    "1.1.2-beta4": [
      "[New] New Compare tab allowing visualization of the relationship between branches",
      "[New] Support for selecting more than one file in the changes list - #1712. Thanks @icosamuel!",
      "[Fixed] 'Select All' shortcut now works for changes list - #3821",
      "[Improved] Always fast-forward the default branch - #4506",
      "[Improved] Warn when trying to rename a published branch - #4035. Thanks @agisilaos!",
      "[Improved] Added context menu for files in commit history - #2845. Thanks @crea7or",
      "[Improved] Discarding all changes always prompts for confirmation - #4459"
    ],
    "1.1.2-beta3": [
      "[Added] Syntax highlighting for Haxe files - #4445. Thanks @Gama11!",
      "[Added] Syntax highlighting for R files - #4455. Thanks @say25!",
      "[Fixed] Fetch to ensure \"Open in Desktop\" has a branch to checkout - #3006",
      "[Fixed] Handle the click event when opening a binary file - #4446",
      "[Fixed] Skip fast-forwarding when there are a lot of eligible local branches - #4392",
      "[Fixed] Image diffs not working for files with upper-case file extension - #4466",
      "[Fixed] Syntax highlighting not working for files with upper-case file extension - #4462. Thanks @say25!",
      "[Improved] Getting list of changed files is now more efficient when dealing with thousands of files - #4443",
      "[Improved] Checking out a Pull Request may skip unnecessary fetch - #4068. Thanks @agisilaos!",
      "[Improved] Commit summary now has a hint to indicate why committing is disabled - #4429."
    ],
    "1.1.2-test3": [
      "[New] Comparison Branch demo build"
    ],
    "1.1.2-test2": [
      "Refactoring the diff internals to potentially land some SVG improvements"
    ],
    "1.1.2-test1": [
      "Refactoring the diff internals to potentially land some SVG improvements"
    ],
    "1.1.2-beta2": [
      "[New] Render bitmap images in diffs - #4367. Thanks @MagicMarvMan!",
      "[New] Add PowerShell Core support for Windows and macOS - #3791. Thanks @saschanaz!",
      "[Fixed] Error when creating Git LFS progress causes clone to fail - #4307. Thanks @MagicMarvMan!",
      "[Fixed] 'Open File in External Editor' does not use existing window - #4381",
      "[Fixed] Always ask for confirmation when discarding all changes - #4423",
      "[Improved] Pull request status text now matches format on GitHub - #3521",
      "[Improved] Add escape hatch to disable hardware acceleration when launching - #3921"
    ],
    "1.1.2-beta1": [

    ],
    "1.1.1": [
      "[New] Render WebP images in diffs - #4164. Thanks @agisilaos!",
      "[Fixed] Edit context menus in commit form input elements - #3886",
      "[Fixed] Escape behavior for Pull Request list does not match Branch List - #3597",
      "[Fixed] Keep caret position after inserting completion for emoji/mention - #3835. Thanks @CarlRosell!",
      "[Fixed] Handle error events when watching files used to get Git LFS output - #4117",
      "[Fixed] Potential race condition when opening a fork pull request - #4149",
      "[Fixed] Show placeholder image when no pull requests found - #3973",
      "[Fixed] Disable commit summary and description inputs while commit in progress - #3893. Thanks @crea7or!",
      "[Fixed] Ensure pull request cache is cleared after last pull request merged - #4122",
      "[Fixed] Focus two-factor authentication dialog on input - #4220. Thanks @WaleedAshraf!",
      "[Fixed] Branches button no longer disabled while on an unborn branch - #4236. Thanks @agisilaos!",
      "[Fixed] Delete gitignore file when all entries cleared in Repository Settings - #1896",
      "[Fixed] Add visual indicator that a folder can be dropped on Desktop - #4004. Thanks @agisilaos!",
      "[Fixed] Attempt to focus the application window on macOS after signing in via the browser - #4126",
      "[Fixed] Refresh issues when user manually fetches - #4076",
      "[Improved] Add `Discard All Changes...` to context menu on changed file list - #4197. Thanks @xamm!",
      "[Improved] Improve contrast for button labels in app toolbar - #4219",
      "[Improved] Speed up check for submodules when discarding - #4186. Thanks @kmscode!",
      "[Improved] Make the keychain known issue more clear within Desktop - #4125",
      "[Improved] Continue past the 'diff too large' message and view the diff - #4050",
      "[Improved] Repository association might not have expected prefix - #4090. Thanks @mathieudutour!",
      "[Improved] Add message to gitignore dialog when not on default branch - #3720",
      "[Improved] Hide Desktop-specific forks in Branch List - #4127",
      "[Improved] Disregard accidental whitespace when cloning a repository by URL - #4216",
      "[Improved] Show alert icon in repository list when repository not found on disk - #4254. Thanks @gingerbeardman!",
      "[Improved] Repository list now closes after removing last repository - #4269. Thanks @agisilaos!",
      "[Improved] Move forget password link after the password dialog to match expected tab order - #4283. Thanks @iamnapo!",
      "[Improved] More descriptive text in repository toolbar button when no repositories are tracked - #4268. Thanks @agisilaos!",
      "[Improved] Context menu in Changes tab now supports opening file in your preferred editor - #4030"
    ],
    "1.1.1-beta4": [
      "[Improved] Context menu in Changes tab now supports opening file in your preferred editor - #4030"
    ],
    "1.1.1-beta3": [

    ],
    "1.1.1-beta2": [
      "[New] Render WebP images in diffs - #4164. Thanks @agisilaos!",
      "[Fixed] Edit context menus in commit form input elements - #3886",
      "[Fixed] Escape behavior should match that of Branch List - #3972",
      "[Fixed] Keep caret position after inserting completion - #3835. Thanks @CarlRosell!",
      "[Fixed] Handle error events when watching files used to get Git LFS output - #4117",
      "[Fixed] Potential race condition when opening a fork pull request - #4149",
      "[Fixed] Show placeholder image when no pull requests found - #3973",
      "[Fixed] Disable input fields summary and description while commit in progress - #3893. Thanks @crea7or!",
      "[Fixed] Ensure pull request cache is cleared after last pull request merged - #4122",
      "[Fixed] Focus two-factor authentication dialog on input - #4220. Thanks @WaleedAshraf!",
      "[Fixed] Branches button no longer disabled while on an unborn branch - #4236. Thanks @agisilaos!",
      "[Fixed] Delete gitignore file when entries cleared in Repository Settings - #1896",
      "[Fixed] Add visual indicator that a folder can be dropped on Desktop - #4004. Thanks @agisilaos!",
      "[Improved] Add `Discard All Changes...` to context menu on changed file list - #4197. Thanks @xamm!",
      "[Improved] Improve contrast for button labels in app toolbar - #4219",
      "[Improved] Speed up check for submodules when discarding - #4186. Thanks @kmscode!",
      "[Improved] Make the keychain known issue more clear within Desktop - #4125",
      "[Improved] Continue past the 'diff too large' message and view the diff - #4050",
      "[Improved] Repository association might not have expected prefix - #4090. Thanks @mathieudutour!",
      "[Improved] Add message to gitignore dialog when not on default branch - #3720",
      "[Improved] Hide Desktop-specific forks in Branch List - #4127",
      "[Improved] Disregard accidental whitespace when cloning a repository by URL - #4216",
      "[Improved] Show alert icon in repository list when repository not found on disk - #4254. Thanks @gingerbeardman!",
      "[Improved] Repository list now closes after removing last repository - #4269. Thanks @agisilaos!",
      "[Improved] Move forget password link to after the password dialog to maintain expected tab order - #4283. Thanks @iamnapo!",
      "[Improved] More descriptive text in repository toolbar button when no repositories are tracked - #4268. Thanks @agisilaos!"
    ],
    "1.1.1-test2": [
      "[Improved] Electron 1.8.3 upgrade (again)"
    ],
    "1.1.1-test1": [
      "[Improved] Forcing a focus on the window after the OAuth dance is done"
    ],
    "1.1.1-beta1": [

    ],
    "1.1.0": [
      "[New] Check out pull requests from collaborators or forks from within Desktop",
      "[New] View the commit status of the branch when it has an open pull request",
      "[Added] Add RubyMine support for macOS - #3883. Thanks @gssbzn!",
      "[Added] Add TextMate support for macOS - #3910. Thanks @caiofbpa!",
      "[Added] Syntax highlighting for Elixir files - #3774. Thanks @joaovitoras!",
      "[Fixed] Update layout of branch blankslate image - #4011",
      "[Fixed] Expanded avatar stack in commit summary gets cut off - #3884",
      "[Fixed] Clear repository filter when switching tabs - #3787. Thanks @reyronald!",
      "[Fixed] Avoid crash when unable to launch shell - #3954",
      "[Fixed] Ensure renames are detected when viewing commit diffs - #3673",
      "[Fixed] Fetch default remote if it differs from the current - #4056",
      "[Fixed] Handle Git errors when .gitmodules are malformed - #3912",
      "[Fixed] Handle error when \"where\" is not on PATH - #3882 #3825",
      "[Fixed] Ignore action assumes CRLF when core.autocrlf is unset - #3514",
      "[Fixed] Prevent duplicate entries in co-author autocomplete list - #3887",
      "[Fixed] Renames not detected when viewing commit diffs - #3673",
      "[Fixed] Support legacy usernames as co-authors - #3897",
      "[Improved] Update branch button text from \"New\" to \"New Branch\" - #4032",
      "[Improved] Add fuzzy search in the repository, branch, PR, and clone FilterLists - #911. Thanks @j-f1!",
      "[Improved] Tidy up commit summary and description layout in commit list - #3922. Thanks @willnode!",
      "[Improved] Use smaller default size when rendering Gravatar avatars - #3911",
      "[Improved] Show fetch progress when initializing remote for fork - #3953",
      "[Improved] Remove references to Hubot from the user setup page - #4015. Thanks @j-f1!",
      "[Improved] Error handling around ENOENT - #3954",
      "[Improved] Clear repository filter text when switching tabs - #3787. Thanks @reyronald!",
      "[Improved] Allow window to accept single click on focus - #3843",
      "[Improved] Disable drag-and-drop interaction when a popup is in the foreground - #3996"
    ],
    "1.1.0-beta3": [
      "[Fixed] Fetch default remote if it differs from the current - #4056"
    ],
    "1.1.0-beta2": [
      "[Improved] Update embedded Git to improve error handling when using stdin - #4058"
    ],
    "1.1.0-beta1": [
      "[Improved] Add 'Branch' to 'New' branch button - #4032",
      "[Improved] Remove references to Hubot from the user setup page - #4015. Thanks @j-f1!"
    ],
    "1.0.14-beta5": [
      "[Fixed] Improve detection of pull requests associated with current branch - #3991",
      "[Fixed] Disable drag-and-drop interaction when a popup is in the foreground - #3996",
      "[Fixed] Branch blank slate image out of position - #4011"
    ],
    "1.0.14-beta4": [
      "[New] Syntax highlighting for Elixir files - #3774. Thanks @joaovitoras!",
      "[Fixed] Crash when unable to launch shell - #3954",
      "[Fixed] Support legacy usernames as co-authors - #3897",
      "[Improved] Enable fuzzy search in the repository, branch, PR, and clone FilterLists - #911. Thanks @j-f1!",
      "[Improved] Tidy up commit summary and description layout in commit list - #3922. Thanks @willnode!"
    ],
    "1.0.14-test1": [
      "[Improved] Electron 1.8.2 upgrade"
    ],
    "1.0.14-beta3": [
      "[Added] Add TextMate support for macOS - #3910. Thanks @caiofbpa!",
      "[Fixed] Handle Git errors when .gitmodules are malformed - #3912",
      "[Fixed] Clear repository filter when switching tabs - #3787. Thanks @reyronald!",
      "[Fixed] Prevent duplicate entries in co-author autocomplete list - #3887",
      "[Improved] Show progress when initializing remote for fork - #3953"
    ],
    "1.0.14-beta2": [
      "[Added] Add RubyMine support for macOS - #3883. Thanks @gssbzn!",
      "[Fixed] Allow window to accept single click on focus - #3843",
      "[Fixed] Expanded avatar list hidden behind commit details - #3884",
      "[Fixed] Renames not detected when viewing commit diffs - #3673",
      "[Fixed] Ignore action assumes CRLF when core.autocrlf is unset - #3514",
      "[Improved] Use smaller default size when rendering Gravatar avatars - #3911"
    ],
    "1.0.14-beta1": [
      "[New] Commit together with co-authors - #3879"
    ],
    "1.0.13": [
      "[New] Commit together with co-authors - #3879",
      "[New] PhpStorm is now a supported external editor on macOS - #3749. Thanks @hubgit!",
      "[Improved] Update embedded Git to 2.16.1 - #3617 #3828 #3871",
      "[Improved] Blank slate view is now more responsive when zoomed - #3777",
      "[Improved] Documentation fix for Open in Shell resource - #3799. Thanks @saschanaz!",
      "[Improved] Improved error handling for Linux - #3732",
      "[Improved] Allow links in unexpanded summary to be clickable - #3719. Thanks @koenpunt!",
      "[Fixed] Update Electron to 1.7.11 to address security issue - #3846",
      "[Fixed] Allow double dashes in branch name - #3599. Thanks @JQuinnie!",
      "[Fixed] Sort the organization list - #3657. Thanks @j-f1!",
      "[Fixed] Check out PRs from a fork - #3395",
      "[Fixed] Confirm deleting branch when it has an open PR - #3615",
      "[Fixed] Defer user/email validation in Preferences - #3722",
      "[Fixed] Checkout progress did not include branch name - #3780",
      "[Fixed] Don't block branch switching when in detached HEAD - #3807",
      "[Fixed] Handle discarding submodule changes properly - #3647",
      "[Fixed] Show tooltip with additional info about the build status - #3134",
      "[Fixed] Update placeholders to support Linux distributions - #3150",
      "[Fixed] Refresh local commit list when switching tabs - #3698"
    ],
    "1.0.13-test1": [
      "[Improved] Update embedded Git to 2.16.1 - #3617 #3828 #3871",
      "[Fixed] Update Electron to 1.7.11 to address security issue - #3846",
      "[Fixed] Allows double dashes in branch name - #3599. Thanks @JQuinnie!",
      "[Fixed] Pull Request store may not have status defined - #3869",
      "[Fixed] Render the Pull Request badge when no commit statuses found - #3608"
    ],
    "1.0.13-beta1": [
      "[New] PhpStorm is now a supported external editor on macOS - #3749. Thanks @hubgit!",
      "[Improved] Blank slate view is now more responsive when zoomed - #3777",
      "[Improved] Documentation fix for Open in Shell resource - #3799. Thanks @saschanaz!",
      "[Improved] Improved error handling for Linux - #3732",
      "[Improved] Allow links in unexpanded summary to be clickable - #3719. Thanks @koenpunt!",
      "[Fixed] Sort the organization list - #3657. Thanks @j-f1!",
      "[Fixed] Check out PRs from a fork - #3395",
      "[Fixed] Confirm deleting branch when it has an open PR - #3615",
      "[Fixed] Defer user/email validation in Preferences - #3722",
      "[Fixed] Checkout progress did not include branch name - #3780",
      "[Fixed] Don't block branch switching when in detached HEAD - #3807",
      "[Fixed] Handle discarding submodule changes properly - #3647",
      "[Fixed] Show tooltip with additional info about the build status - #3134",
      "[Fixed] Update placeholders to support Linux distributions - #3150",
      "[Fixed] Refresh local commit list when switching tabs - #3698"
    ],
    "1.0.12": [
      "[New] Syntax highlighting for Rust files - #3666. Thanks @subnomo!",
      "[New] Syntax highlighting for Clojure cljc, cljs, and edn files - #3610. Thanks @mtkp!",
      "[Improved] Prevent creating a branch in the middle of a merge - #3733",
      "[Improved] Truncate long repo names in panes and modals to fit into a single line - #3598. Thanks @http-request!",
      "[Improved] Keyboard navigation support in pull request list - #3607",
      "[Fixed] Inconsistent caret behavior in text boxes when using certain keyboard layouts - #3354",
      "[Fixed] Only render the organizations list when it has orgs - #1414",
      "[Fixed] Checkout now handles situations where a ref exists on multiple remotes - #3281",
      "[Fixed] Retain accounts on desktop when losing connectivity - #3641",
      "[Fixed] Missing argument in FullScreenInfo that could prevent app from launching - #3727. Thanks @OiYouYeahYou!"
    ],
    "1.0.12-beta1": [
      "[New] Syntax highlighting for Rust files - #3666. Thanks @subnomo!",
      "[New] Syntax highlighting for Clojure cljc, cljs, and edn files - #3610. Thanks @mtkp!",
      "[Improved] Prevent creating a branch in the middle of a merge - #3733",
      "[Improved] Truncate long repo names in panes and modals to fit into a single line - #3598. Thanks @http-request!",
      "[Improved] Keyboard navigation support in pull request list - #3607",
      "[Fixed] Inconsistent caret behavior in text boxes when using certain keyboard layouts - #3354",
      "[Fixed] Only render the organizations list when it has orgs - #1414",
      "[Fixed] Checkout now handles situations where a ref exists on multiple remotes - #3281",
      "[Fixed] Retain accounts on desktop when losing connectivity - #3641",
      "[Fixed] Missing argument in FullScreenInfo that could prevent app from launching - #3727. Thanks @OiYouYeahYou!"
    ],
    "1.0.12-beta0": [
      "[New] Highlight substring matches in the \"Branches\" and \"Repositories\" list when filtering - #910. Thanks @JordanMussi!",
      "[New] Add preview for ico files - #3531. Thanks @serhiivinichuk!",
      "[New] Fallback to Gravatar for loading avatars - #821",
      "[New] Provide syntax highlighting for Visual Studio project files - #3552. Thanks @saul!",
      "[New] Provide syntax highlighting for F# fsx and fsi files - #3544. Thanks @saul!",
      "[New] Provide syntax highlighting for Kotlin files - #3555. Thanks @ziggy42!",
      "[New] Provide syntax highlighting for Clojure - #3523. Thanks @mtkp!",
      "[Improved] Toggle the \"Repository List\" from the menu - #2638. Thanks @JordanMussi!",
      "[Improved] Prevent saving of disallowed character strings for your name and email  - #3204",
      "[Improved] Error messages now appear at the top of the \"Create a New Repository\" dialog - #3571. Thanks @http-request!",
      "[Improved] \"Repository List\" header is now \"Github.com\" for consistency - #3567. Thanks @iFun!",
      "[Improved] Rename the \"Install Update\" button to \"Quit and Install Update\" - #3494. Thanks @say25!",
      "[Fixed] Fix ordering of commit history when your branch and tracking branch have both changed  - #2737",
      "[Fixed] Prevent creating a branch that starts with a period - #3013. Thanks @JordanMussi!",
      "[Fixed] Branch names are properly encoded when creating a pull request - #3509",
      "[Fixed] Re-enable all the menu items after closing a popup - #3533",
      "[Fixed] Removes option to delete remote branch after it's been deleted - #2964. Thanks @JordanMussi!",
      "[Fixed] Windows: Detects available editors and shells now works even when the group policy blocks write registry access - #3105 #3405",
      "[Fixed] Windows: Menu items are no longer truncated - #3547",
      "[Fixed] Windows: Prevent disabled menu items from being accessed - #3391 #1521",
      "[Fixed] Preserve the selected pull request when a manual fetch is done - #3524",
      "[Fixed] Update pull request badge after switching branches or pull requests - #3454",
      "[Fixed] Restore keyboard arrow navigation for pull request list - #3499"
    ],
    "1.0.11": [
      "[New] Highlight substring matches in the \"Branches\" and \"Repositories\" list when filtering - #910. Thanks @JordanMussi!",
      "[New] Add preview for ico files - #3531. Thanks @serhiivinichuk!",
      "[New] Fallback to Gravatar for loading avatars - #821",
      "[New] Provide syntax highlighting for Visual Studio project files - #3552. Thanks @saul!",
      "[New] Provide syntax highlighting for F# fsx and fsi files - #3544. Thanks @saul!",
      "[New] Provide syntax highlighting for Kotlin files - #3555. Thanks @ziggy42!",
      "[New] Provide syntax highlighting for Clojure - #3523. Thanks @mtkp!",
      "[Improved] Toggle the \"Repository List\" from the menu - #2638. Thanks @JordanMussi!",
      "[Improved] Prevent saving of disallowed character strings for your name and email  - #3204",
      "[Improved] Error messages now appear at the top of the \"Create a New Repository\" dialog - #3571. Thanks @http-request!",
      "[Improved] \"Repository List\" header is now \"Github.com\" for consistency - #3567. Thanks @iFun!",
      "[Improved] Rename the \"Install Update\" button to \"Quit and Install Update\" - #3494. Thanks @say25!",
      "[Fixed] Fix ordering of commit history when your branch and tracking branch have both changed  - #2737",
      "[Fixed] Prevent creating a branch that starts with a period - #3013. Thanks @JordanMussi!",
      "[Fixed] Branch names are properly encoded when creating a pull request - #3509",
      "[Fixed] Re-enable all the menu items after closing a popup - #3533",
      "[Fixed] Removes option to delete remote branch after it's been deleted - #2964. Thanks @JordanMussi!",
      "[Fixed] Windows: Detects available editors and shells now works even when the group policy blocks write registry access - #3105 #3405",
      "[Fixed] Windows: Menu items are no longer truncated - #3547",
      "[Fixed] Windows: Prevent disabled menu items from being accessed - #3391 #1521"
    ],
    "1.0.11-test0": [
      "[Improved] now with a new major version of electron-packager"
    ],
    "1.0.11-beta0": [
      "[Improved] Refresh the pull requests list after fetching - #3503",
      "[Improved] Rename the \"Install Update\" button to \"Quit and Install Update\" - #3494. Thanks @say25!",
      "[Fixed] URL encode branch names when creating a pull request - #3509",
      "[Fixed] Windows: detecting available editors and shells now works even when the group policy blocks write registry access - #3105 #3405"
    ],
    "1.0.10": [
      "[New] ColdFusion Builder is now a supported external editor - #3336 #3321. Thanks @AtomicCons!",
      "[New] VSCode Insiders build is now a supported external editor - #3441. Thanks @say25!",
      "[New] BBEdit is now a supported external editor - #3467. Thanks @NiklasBr!",
      "[New] Hyper is now a supported shell on Windows too - #3455. Thanks @JordanMussi!",
      "[New] Swift is now syntax highlighted - #3305. Thanks @agisilaos!",
      "[New] Vue.js is now syntax highlighted - #3368. Thanks @wanecek!",
      "[New] CoffeeScript is now syntax highlighted - #3356. Thanks @agisilaos!",
      "[New] Cypher is now syntax highlighted - #3440. Thanks @say25!",
      "[New] .hpp is now syntax highlighted as C++ - #3420. Thanks @say25!",
      "[New] ML-like languages are now syntax highlighted - #3401. Thanks @say25!",
      "[New] Objective-C is now syntax highlighted - #3355. Thanks @koenpunt!",
      "[New] SQL is now syntax highlighted - #3389. Thanks @say25!",
      "[Improved] Better message on the 'Publish Branch' button when HEAD is unborn - #3344. Thanks @Venkat5694!",
      "[Improved] Better error message when trying to push to an archived repository - #3084. Thanks @agisilaos!",
      "[Improved] Avoid excessive background fetching when switching repositories - #3329",
      "[Improved] Ignore menu events sent when a modal is shown - #3308",
      "[Fixed] Parse changed files whose paths include a newline - #3271",
      "[Fixed] Parse file type changes - #3334",
      "[Fixed] Windows: 'Open without Git' would present the dialog again instead of actually opening a shell without git - #3290",
      "[Fixed] Avoid text selection when dragging resizable dividers - #3268",
      "[Fixed] Windows: Removed the title attribute on the Windows buttons so that they no longer leave their tooltips hanging around - #3348. Thanks @j-f1!",
      "[Fixed] Windows: Detect VS Code when installed to non-standard locations - #3304",
      "[Fixed] Hitting Return would select the first item in a filter list when the filter text was empty - #3447",
      "[Fixed] Add some missing keyboard shortcuts - #3327. Thanks @say25!",
      "[Fixed] Handle \"304 Not Modified\" responses - #3399",
      "[Fixed] Don't overwrite an existing .gitattributes when creating a new repository - #3419. Thanks @strafe!"
    ],
    "1.0.10-beta3": [
      "[New] Change \"Create Pull Request\" to \"Show Pull Request\" when there is already a pull request open for the branch - #2524",
      "[New] VSCode Insiders build is now a supported external editor - #3441. Thanks @say25!",
      "[New] BBEdit is now a supported external editor - #3467. Thanks @NiklasBr!",
      "[New] Hyper is now a supported shell - #3455. Thanks @JordanMussi!",
      "[New] Cypher is now syntax highlighted - #3440. Thanks @say25!",
      "[New] .hpp is now syntax highlighted as C++ - #3420. Thanks @say25!",
      "[New] ML-like languages are now syntax highlighted - #3401. Thanks @say25!",
      "[Improved] Use the same colors in pull request dropdown as we use on GitHub.com - #3451",
      "[Improved] Fancy pull request loading animations - #2868",
      "[Improved] Avoid excessive background fetching when switching repositories - #3329",
      "[Improved] Refresh the pull request list when the Push/Pull/Fetch button is clicked - #3448",
      "[Improved] Ignore menu events sent when a modal is shown - #3308",
      "[Fixed] Hitting Return would select the first item in a filter list when the filter text was empty - #3447",
      "[Fixed] Add some missing keyboard shortcuts - #3327. Thanks @say25!",
      "[Fixed] Handle \"304 Not Modified\" responses - #3399",
      "[Fixed] Don't overwrite an existing .gitattributes when creating a new repository - #3419. Thanks @strafe!"
    ],
    "1.0.10-beta2": [
      "[New] SQL is now syntax highlighted! - #3389. Thanks @say25!",
      "[Fixed] Windows: Detect VS Code when installed to non-standard locations - #3304"
    ],
    "1.0.10-beta1": [
      "[New] Vue.js code is now syntax highlighted! - #3368. Thanks @wanecek!",
      "[New] CoffeeScript is now syntax highlighted! - #3356. Thanks @agisilaos!",
      "[New] Highlight .m as Objective-C - #3355. Thanks @koenpunt!",
      "[Improved] Use smarter middle truncation for branch names - #3357",
      "[Fixed] Windows: Removed the title attribute on the Windows buttons so that they no longer leave their tooltips hanging around - #3348. Thanks @j-f1!"
    ],
    "1.0.10-beta0": [
      "[New] ColdFusion Builder is now available as an option for External Editor - #3336 #3321. Thanks @AtomicCons!",
      "[New] Swift code is now syntax highlighted - #3305. Thanks @agisilaos!",
      "[Improved] Better message on the 'Publish Branch' button when HEAD is unborn - #3344. Thanks @Venkat5694!",
      "[Improved] Better error message when trying to push to an archived repository - #3084. Thanks @agisilaos!",
      "[Fixed] Parse changed files whose paths include a newline - #3271",
      "[Fixed] Parse file type changes - #3334",
      "[Fixed] Windows: 'Open without Git' would present the dialog again instead of actually opening a shell without git - #3290",
      "[Fixed] Avoid text selection when dragging resizable dividers - #3268"
    ],
    "1.0.9": [
      "[New] ColdFusion Builder is now available as an option for External Editor - #3336 #3321. Thanks @AtomicCons!",
      "[New] Swift code is now syntax highlighted - #3305. Thanks @agisilaos!",
      "[Improved] Better message on the 'Publish Branch' button when HEAD is unborn - #3344. Thanks @Venkat5694!",
      "[Improved] Better error message when trying to push to an archived repository - #3084. Thanks @agisilaos!",
      "[Fixed] Parse changed files whose paths include a newline - #3271",
      "[Fixed] Parse file type changes - #3334",
      "[Fixed] Windows: 'Open without Git' would present the dialog again instead of actually opening a shell without git - #3290",
      "[Fixed] Avoid text selection when dragging resizable dividers - #3268"
    ],
    "1.0.9-beta1": [
      "[New] ColdFusion Builder is now available as an option for External Editor - #3336 #3321. Thanks @AtomicCons!",
      "[New] Swift code is now syntax highlighted - #3305. Thanks @agisilaos!",
      "[Improved] Better message on the 'Publish Branch' button when HEAD is unborn - #3344. Thanks @Venkat5694!",
      "[Improved] Better error message when trying to push to an archived repository - #3084. Thanks @agisilaos!",
      "[Fixed] Parse changed files whose paths include a newline - #3271",
      "[Fixed] Parse file type changes - #3334",
      "[Fixed] Windows: 'Open without Git' would present the dialog again instead of actually opening a shell without git - #3290",
      "[Fixed] Avoid text selection when dragging resizable dividers - #3268"
    ],
    "1.0.9-beta0": [
      "[Fixed] Crash when rendering diffs for certain types of files - #3249",
      "[Fixed] Continually being prompted to add the upstream remote, even when it already exists - #3252"
    ],
    "1.0.8": [
      "[Fixed] Crash when rendering diffs for certain types of files - #3249",
      "[Fixed] Continually being prompted to add the upstream remote, even when it already exists - #3252"
    ],
    "1.0.8-beta0": [
      "[New] Syntax highlighted diffs - #3101",
      "[New] Add upstream to forked repositories - #2364",
      "[Fixed] Only reset scale of title bar on macOS - #3193",
      "[Fixed] Filter symbolic refs in the branch list - #3196",
      "[Fixed] Address path issue with invoking Git Bash - #3186",
      "[Fixed] Update embedded Git to support repository hooks and better error messages - #3067 #3079",
      "[Fixed] Provide credentials to LFS repositories when performing checkout - #3167",
      "[Fixed] Assorted changelog typos - #3174 #3184 #3207. Thanks @strafe, @alanaasmaa and @jt2k!"
    ],
    "1.0.7": [
      "[New] Syntax highlighted diffs - #3101",
      "[New] Add upstream to forked repositories - #2364",
      "[Fixed] Only reset scale of title bar on macOS - #3193",
      "[Fixed] Filter symbolic refs in the branch list - #3196",
      "[Fixed] Address path issue with invoking Git Bash - #3186",
      "[Fixed] Update embedded Git to support repository hooks and better error messages - #3067 #3079",
      "[Fixed] Provide credentials to LFS repositories when performing checkout - #3167",
      "[Fixed] Assorted changelog typos - #3174 #3184 #3207. Thanks @strafe, @alanaasmaa and @jt2k!"
    ],
    "1.0.7-beta0": [
      "[Fixed] The Branches list wouldn't display the branches for non-GitHub repositories - #3169",
      "[Fixed] Pushing or pulling could error when the temp directory was unavailable - #3046"
    ],
    "1.0.6": [
      "[Fixed] The Branches list wouldn't display the branches for non-GitHub repositories - #3169",
      "[Fixed] Pushing or pulling could error when the temp directory was unavailable - #3046"
    ],
    "1.0.5": [
      "[New] The command line interface now provides some helpful help! - #2372. Thanks @j-f1!",
      "[New] Create new branches from the Branches foldout - #2784",
      "[New] Add support for VSCode Insiders - #3012 #3062. Thanks @MSathieu!",
      "[New] Linux: Add Atom and Sublime Text support - #3133. Thanks @ziggy42!",
      "[New] Linux: Tilix support - #3117. Thanks @ziggy42!",
      "[New] Linux: Add Visual Studio Code support - #3122. Thanks @ziggy42!",
      "[Improved] Report errors when a problem occurs storing tokens - #3159",
      "[Improved] Bump to Git 2.14.3 - #3146",
      "[Improved] Don't try to display diffs that could cause the app to hang - #2596",
      "[Fixed] Handle local user accounts with URL-hostile characters - #3107",
      "[Fixed] Cloning a repository which uses Git LFS would leave all the files appearing modified - #3146",
      "[Fixed] Signing in in the Welcome flow could hang - #2769",
      "[Fixed] Properly replace old Git LFS configuration values - #2984"
    ],
    "1.0.5-beta1": [
      "[New] Create new branches from the Branches foldout - #2784",
      "[New] Add support for VSCode Insiders - #3012 #3062. Thanks @MSathieu!",
      "[New] Linux: Add Atom and Sublime Text support - #3133. Thanks @ziggy42!",
      "[New] Linux: Tilix support - #3117. Thanks @ziggy42!",
      "[New] Linux: Add Visual Studio Code support - #3122. Thanks @ziggy42!",
      "[Improved] Report errors when a problem occurs storing tokens - #3159",
      "[Improved] Bump to Git 2.14.3 - #3146",
      "[Improved] Don't try to display diffs that could cause the app to hang - #2596",
      "[Fixed] Handle local user accounts with URL-hostile characters - #3107",
      "[Fixed] Cloning a repository which uses Git LFS would leave all the files appearing modified - #3146",
      "[Fixed] Signing in in the Welcome flow could hang - #2769",
      "[Fixed] Properly replace old Git LFS configuration values - #2984"
    ],
    "1.0.5-test1": [],
    "1.0.5-test0": [],
    "1.0.5-beta0": [
      "[New] The command line interface now provides some helpful help! - #2372. Thanks @j-f1!"
    ],
    "1.0.4": [
      "[New] Report Git LFS progress when cloning, pushing, pulling, or reverting - #2226",
      "[Improved] Increased diff contrast and and line gutter selection - #2586 #2181",
      "[Improved] Clarify why publishing a branch is disabled in various scenarios - #2773",
      "[Improved] Improved error message when installing the command Line tool fails - #2979. Thanks @agisilaos!",
      "[Improved] Format the branch name in \"Create Branch\" like we format branch names elsewhere - #2977. Thanks @j-f1!",
      "[Fixed] Avatars not updating after signing in - #2911",
      "[Fixed] Lots of bugs if there was a file named \"HEAD\" in the repository - #3009 #2721 #2938",
      "[Fixed] Handle duplicate config values when saving user.name and user.email - #2945",
      "[Fixed] The \"Create without pushing\" button when creating a new pull request wouldn't actually do anything - #2917"
    ],
    "1.0.4-beta1": [
      "[New] Report Git LFS progress when cloning, pushing, pulling, or reverting - #2226",
      "[Improved] Increased diff contrast and and line gutter selection - #2586 #2181",
      "[Improved] Clarify why publishing a branch is disabled in various scenarios - #2773",
      "[Improved] Improved error message when installing the command Line tool fails - #2979. Thanks @agisilaos!",
      "[Improved] Format the branch name in \"Create Branch\" like we format branch names elsewhere - #2977. Thanks @j-f1!",
      "[Fixed] Avatars not updating after signing in - #2911",
      "[Fixed] Lots of bugs if there was a file named \"HEAD\" in the repository - #3009 #2721 #2938",
      "[Fixed] Handle duplicate config values when saving user.name and user.email - #2945",
      "[Fixed] The \"Create without pushing\" button when creating a new pull request wouldn't actually do anything - #2917 #2917"
    ],
    "1.0.4-beta0": [
      "[Improved] Increase the contrast of the modified file status octicons - #2914",
      "[Fixed] Showing changed files in Finder/Explorer would open the file - #2909",
      "[Fixed] macOS: Fix app icon on High Sierra - #2915",
      "[Fixed] Cloning an empty repository would fail - #2897 #2906",
      "[Fixed] Catch logging exceptions - #2910"
    ],
    "1.0.3": [
      "[Improved] Increase the contrast of the modified file status octicons - #2914",
      "[Fixed] Showing changed files in Finder/Explorer would open the file - #2909",
      "[Fixed] macOS: Fix app icon on High Sierra - #2915",
      "[Fixed] Cloning an empty repository would fail - #2897 #2906",
      "[Fixed] Catch logging exceptions - #2910"
    ],
    "1.0.2": [
      "[Improved] Better message for GitHub Enterprise users when there is a network error - #2574. Thanks @agisilaos!",
      "[Improved] Clone error message now suggests networking might be involved - #2872. Thanks @agisilaos!",
      "[Improved] Include push/pull progress information in the push/pull button tooltip - #2879",
      "[Improved] Allow publishing a brand new, empty repository - #2773",
      "[Improved] Make file paths in lists selectable - #2801. Thanks @artivilla!",
      "[Fixed] Disable LFS hook creation when cloning - #2809",
      "[Fixed] Use the new URL for the \"Show User Guides\" menu item - #2792. Thanks @db6edr!",
      "[Fixed] Make the SHA selectable when viewing commit details - #1154",
      "[Fixed] Windows: Make `github` CLI work in Git Bash - #2712",
      "[Fixed] Use the initial path provided when creating a new repository - #2883",
      "[Fixed] Windows: Avoid long path limits when discarding changes - #2833",
      "[Fixed] Files would get deleted when undoing the first commit - #2764",
      "[Fixed] Find the repository root before adding it - #2832",
      "[Fixed] Display warning about an existing folder before cloning - #2777 #2830",
      "[Fixed] Show contents of directory when showing a repository from Show in Explorer/Finder instead of showing the parent - #2798"
    ],
    "1.0.2-beta1": [
      "[Improved] Clone error message now suggests networking might be involved - #2872. Thanks @agisilaos!",
      "[Improved] Include push/pull progress information in the push/pull button tooltip - #2879",
      "[Improved] Allow publishing a brand new, empty repository - #2773",
      "[Improved] Make file paths in lists selectable - #2801. Thanks @artivilla!",
      "[Fixed] Use the initial path provided when creating a new repository - #2883",
      "[Fixed] Windows: Avoid long path limits when discarding changes - #2833",
      "[Fixed] Files would get deleted when undoing the first commit - #2764",
      "[Fixed] Find the repository root before adding it - #2832",
      "[Fixed] Display warning about an existing folder before cloning - #2777 #2830",
      "[Fixed] Show contents of directory when showing a repository from Show in Explorer/Finder instead of showing the parent - #2798"
    ],
    "1.0.2-beta0": [
      "[Improved] Message for GitHub Enterprise users when there is a network error - #2574. Thanks @agisilaos!",
      "[Fixed] Disable LFS hook creation when cloning - #2809",
      "[Fixed] Use the new URL for the \"Show User Guides\" menu item - #2792. Thanks @db6edr!",
      "[Fixed] Make the SHA selectable when viewing commit details - #1154",
      "[Fixed] Windows: Make `github` CLI work in Git Bash - #2712"
    ],
    "1.0.1": [
      "[Improved] Message for GitHub Enterprise users when there is a network error - #2574. Thanks @agisilaos!",
      "[Fixed] Disable LFS hook creation when cloning - #2809",
      "[Fixed] Use the new URL for the \"Show User Guides\" menu item - #2792. Thanks @db6edr!",
      "[Fixed] Make the SHA selectable when viewing commit details - #1154",
      "[Fixed] Windows: Make `github` CLI work in Git Bash - #2712"
    ],
    "1.0.1-beta0": [
      "[Fixed] Use the loading/disabled state while publishing - #1995",
      "[Fixed] Lock down menu item states for unborn repositories - #2744 #2573",
      "[Fixed] Windows: Detecting the available shells and editors when using a language other than English - #2735"
    ],
    "1.0.0": [
      "[Fixed] Use the loading/disabled state while publishing - #1995",
      "[Fixed] Lock down menu item states for unborn repositories - #2744 #2573",
      "[Fixed] Windows: Detecting the available shells and editors when using a language other than English - #2735"
    ],
    "1.0.0-beta3": [
      "[New] Allow users to create repositories with descriptions - #2719. Thanks @davidcelis!",
      "[New] Use `lfs clone` for faster cloning of LFS repositories - #2679",
      "[Improved] Prompt to override existing LFS filters - #2693",
      "[Fixed] Don't install LFS hooks when checking if a repo uses LFS - #2732",
      "[Fixed] Ensure nothing is staged as part of undoing the first commit - #2656",
      "[Fixed] \"Clone with Desktop\" wouldn't include the repository name in the path - #2704"
    ],
    "0.9.1": [
      "[New] Allow users to create repositories with descriptions - #2719. Thanks @davidcelis!",
      "[New] Use `lfs clone` for faster cloning of LFS repositories - #2679",
      "[Improved] Prompt to override existing LFS filters - #2693",
      "[Fixed] Don't install LFS hooks when checking if a repo uses LFS - #2732",
      "[Fixed] Ensure nothing is staged as part of undoing the first commit - #2656",
      "[Fixed] \"Clone with Desktop\" wouldn't include the repository name in the path - #2704"
    ],
    "1.0.0-beta2": [
      "[New] Allow users to create repositories with descriptions - #2719. Thanks @davidcelis!",
      "[New] Use `lfs clone` for faster cloning of LFS repositories - #2679",
      "[Improved] Prompt to override existing LFS filters - #2693",
      "[Fixed] Don't install LFS hooks when checking if a repo uses LFS - #2732",
      "[Fixed] Ensure nothing is staged as part of undoing the first commit - #2656",
      "[Fixed] \"Clone with Desktop\" wouldn't include the repository name in the path - #2704"
    ],
    "0.9.0": [
      "[New] Allow users to create repositories with descriptions - #2719. Thanks @davidcelis!",
      "[New] Use `lfs clone` for faster cloning of LFS repositories - #2679",
      "[Improved] Prompt to override existing LFS filters - #2693",
      "[Fixed] Don't install LFS hooks when checking if a repo uses LFS - #2732",
      "[Fixed] Ensure nothing is staged as part of undoing the first commit - #2656",
      "[Fixed] \"Clone with Desktop\" wouldn't include the repository name in the path - #2704"
    ],
    "0.8.2": [
      "[New] Ask to install LFS filters when an LFS repository is added - #2227",
      "[New] Clone GitHub repositories tab - #57",
      "[New] Option to opt-out of confirming discarding changes - #2681",
      "[Fixed] Long commit summary truncation - #1742",
      "[Fixed] Ensure the repository list is always enabled - #2648",
      "[Fixed] Windows: Detecting the available shells and editors when using a non-ASCII user encoding - #2624",
      "[Fixed] Clicking the \"Cancel\" button on the Publish Branch dialog - #2646",
      "[Fixed] Windows: Don't rely on PATH for knowing where to find chcp - #2678",
      "[Fixed] Relocating a repository now actually does that - #2685",
      "[Fixed] Clicking autocompletes inserts them - #2674",
      "[Fixed] Use shift for shortcut chord instead of alt - #2607",
      "[Fixed] macOS: \"Open in Terminal\" works with repositories with spaces in their path - #2682"
    ],
    "1.0.0-beta1": [
      "[New] Option to to opt-out of confirming discarding changes - #2681",
      "[Fixed] Windows: Don't rely on PATH for knowing where to find chcp - #2678",
      "[Fixed] Relocating a repository now actually does that - #2685",
      "[Fixed] Clicking autocompletes inserts them - #2674",
      "[Fixed] Use shift for shortcut chord instead of alt - #2607",
      "[Fixed] macOS: \"Open in Terminal\" works with repositories with spaces in their path - #2682"
    ],
    "1.0.0-beta0": [
      "[New] Ask to install LFS filters when an LFS repository is added - #2227",
      "[New] Clone GitHub repositories tab - #57",
      "[Fixed] Long commit summary truncation - #1742",
      "[Fixed] Ensure the repository list is always enabled - #2648",
      "[Fixed] Windows: Detecting the available shells and editors when using a non-ASCII user encoding - #2624",
      "[Fixed] Clicking the \"Cancel\" button on the Publish Branch dialog - #2646"
    ],
    "0.8.1": [
      "[New] 'Open in Shell' now supports multiple shells - #2473",
      "[New] Windows: Enable adding self-signed certificates - #2581",
      "[Improved] Enhanced image diffs - #2383",
      "[Improved] Line diffs - #2461",
      "[Improved] Octicons updated - #2495",
      "[Improved] Adds ability to close repository list using shortcut - #2532",
      "[Improved] Switch default buttons in the Publish Branch dialog - #2515",
      "[Improved] Bring back \"Contact Support\" - #1472",
      "[Improved] Persist repository filter text after closing repository list - #2571",
      "[Improved] Redesigned example commit in the Welcome flow - #2141",
      "[Improved] Tidy up initial \"external editor\" experience - #2551",
      "[Fixed] 'Include All' checkbox not in sync with partial selection - #2493",
      "[Fixed] Copied text from diff removed valid characters - #2499",
      "[Fixed] Click-focus on Windows would dismiss dialog - #2488",
      "[Fixed] Branch list not rendered in app - #2531",
      "[Fixed] Git operations checking certificate store - #2520",
      "[Fixed] Properly identify repositories whose remotes have a trailing slash - #2584",
      "[Fixed] Windows: Fix launching the `github` command line tool - #2563",
      "[Fixed] Use the primary email address if it's public - #2244",
      "[Fixed] Local branch not checked out after clone - #2561",
      "[Fixed] Only the most recent 30 issues would autocomplete for GitHub Enterprise repositories - #2541",
      "[Fixed] Missing \"View on GitHub\" menu item for non-Gitub repositories - #2615",
      "[Fixed] New tab opened when pressing \"]\" for certain keyboard layouts - #2607",
      "[Fixed] Windows: Crash when exiting full screen - #1502",
      "[Fixed] Windows: Detecting the available shells and editors when using a non-ASCII user encoding - #2624",
      "[Fixed] Ensure the repository list is always accessible - #2648"
    ],
    "0.8.1-beta4": [
      "[Improved] Persist repository filter text after closing repository list - #2571",
      "[Improved] Redesigned example commit in the Welcome flow - #2141",
      "[Improved] Tidy up initial \"external editor\" experience - #2551",
      "[Fixed] Missing \"View on GitHub\" menu item for non-Gitub repositories - #2615",
      "[Fixed] New tab opened when pressing \"]\" for certain keyboard layouts - #2607",
      "[Fixed] Windows: Crash when exiting full screen - #1502"
    ],
    "0.8.1-beta3": [
      "[New] Windows: Enable adding self-signed certificates - #2581",
      "[Improved] Adds ability to close repository list using shortcut - #2532",
      "[Improved] Switch default buttons in the Publish Branch dialog - #2515",
      "[Improved] Bring back \"Contact Support\" - #1472",
      "[Fixed] Properly identify repositories whose remotes have a trailing slash - #2584",
      "[Fixed] Windows: Fix launching the `github` command line tool - #2563",
      "[Fixed] Use the primary email address if it's public - #2244",
      "[Fixed] Local branch not checked out after clone - #2561",
      "[Fixed] Only the most recent 30 issues would autocomplete for GitHub Enterprise repositories - #2541"
    ],
    "0.8.1-beta2": [
      "[Fixed] Branch list not rendered in app - #2531",
      "[Fixed] Git operations checking certificate store - #2520"
    ],
    "0.8.1-beta1": [
      "[New] 'Open in Shell' now supports multiple shells - #2473",
      "[Improved] Enhanced image diffs - #2383",
      "[Improved] Line diffs - #2461",
      "[Improved] Octicons updated - #2495",
      "[Fixed] 'Include All' checkbox not in sync with partial selection - #2493",
      "[Fixed] Copied text from diff removed valid characters - #2499",
      "[Fixed] Click-focus on Windows would dismiss dialog - #2488"
    ],
    "0.8.1-beta0": [],
    "0.8.0": [
      "[New] Added commit context menu - #2434",
      "[New] Added 'Open in External Editor' - #2009",
      "[New] Can choose whether a branch should be deleted on the remote as well as locally - #2136",
      "[New] Support authenticating with non-GitHub servers - #852",
      "[New] Added the ability to revert a commit - #752",
      "[New] Added a keyboard shortcut for opening the repository in the shell - #2138",
      "[Improved] Copied diff text no longer includes the line changetype markers - #1499",
      "[Improved] Fetch if a push fails because they need to pull first - #2431",
      "[Improved] Discard changes performance - #1889",
      "[Fixed] Show 'Add Repository' dialog when repository is dragged onto the app - #2442",
      "[Fixed] Dialog component did not remove event handler - #2469",
      "[Fixed] Open in External Editor context menu - #2475",
      "[Fixed] Update to Git 2.14.1 to fix security vulnerability - #2432",
      "[Fixed] Recent branches disappearing after renaming a branch - #2426",
      "[Fixed] Changing the default branch on GitHub.com is now reflected in the app - #1489",
      "[Fixed] Swap around some callouts for no repositories - #2447",
      "[Fixed] Darker unfocused selection color - #1669",
      "[Fixed] Increase the max sidebar width - #1588",
      "[Fixed] Don't say \"Publish this branch to GitHub\" for non-GitHub repositories - #1498",
      "[Fixed] macOS: Protocol schemes not getting registered - #2429",
      "[Fixed] Patches which contain the \"no newline\" marker would fail to apply - #2123",
      "[Fixed] Close the autocompletion popover when it loses focus - #2358",
      "[Fixed] Clear the selected org when switching Publish Repository tabs - #2386",
      "[Fixed] 'Create Without Pushing' button throwing an exception while opening a pull request - #2368",
      "[Fixed] Windows: Don't removing the running app out from under itself when there are updates pending - #2373",
      "[Fixed] Windows: Respect `core.autocrlf` and `core.safeclrf` when modifying the .gitignore - #1535",
      "[Fixed] Windows: Fix opening the app from the command line - #2396"
    ],
    "0.7.3-beta5": [],
    "0.7.3-beta4": [],
    "0.7.3-beta3": [],
    "0.7.3-beta2": [],
    "0.7.3-beta1": [],
    "0.7.3-beta0": [],
    "0.7.2": ["[Fixed] Issues with auto-updating to 0.7.1."],
    "0.7.2-beta0": [],
    "0.7.1": [
      "[Improved] Redesigned error and warning dialogs to be clearer - #2277",
      "[Improved] Create Pull Request dialog shows more feedback while it's working - #2265",
      "[Improved] Version text is now copiable - #1935",
      "[Fixed] Preserve existing GitHub API information when API requests fail - #2282",
      "[Fixed] Pass through error messages as received from the API - #2279",
      "[Fixed] The Pull and Create Pull Request menu items had the same shortcut - #2274",
      "[Fixed] Launching the `github` command line tool from a Fish shell - #2299",
      "[Fixed] Help menu items now work - #2314",
      "[Fixed] Windows: `github` command line tool not installing after updating - #2312",
      "[Fixed] Caret position jumping around while changing the path for adding a local repository - #2222",
      "[Fixed] Error dialogs being closed too easily - #2211",
      "[Fixed] Windows: Non-ASCII credentials were mangled - #189"
    ],
    "0.7.1-beta5": [
      "[Improved] Redesigned error and warning dialogs to be clearer - #2277",
      "[Improved] Create Pull Request dialog shows more feedback while it's working - #2265",
      "[Fixed] Preserve existing GitHub API information when API requests fail - #2282",
      "[Fixed] Pass through error messages as received from the API - #2279",
      "[Fixed] The Pull and Create Pull Request menu items had the same shortcut - #2274",
      "[Fixed] Launching the `github` command line tool from a Fish shell - #2299",
      "[Fixed] Help menu items now work - #2314",
      "[Fixed] Windows: `github` command line tool not installing after updating - #2312",
      "[Fixed] Caret position jumping around while changing the path for adding a local repository - #2222",
      "[Fixed] Error dialogs being closed too easily - #2211",
      "[Fixed] Windows: Non-ASCII credentials were mangled - #189"
    ],
    "0.7.1-beta4": [],
    "0.7.1-beta3": [],
    "0.7.1-beta2": [],
    "0.7.1-beta1": [],
    "0.7.1-beta0": [
      "[Improved] Redesigned error and warning dialogs to be clearer - #2277",
      "[Fixed] Preserve existing GitHub API information when API requests fail - #2282",
      "[Fixed] Pass through error messages as received from the API - #2279",
      "[Fixed] The Pull and Create Pull Request menu items had the same shortcut - #2274",
      "[Fixed] Launching the `github` command line tool from a Fish shell - #2299"
    ],
    "0.7.0": [
      "[New] Added the Branch > Create Pull Request menu item - #2135",
      "[New] Added the `github` command line tool - #696",
      "[Improved] Better error message when publishing a repository fails - #2089",
      "[Improved] Windows: Don't recreate the desktop shortcut if it's been deleted - #1759",
      "[Fixed] Cloning a repository's wiki - #1624",
      "[Fixed] Don't call GitHub Enterprise GitHub.com - #2094",
      "[Fixed] Don't push after publishing a new repository if the branch is unborn - #2086",
      "[Fixed] Don't close dialogs when clicking the title bar - #2056",
      "[Fixed] Windows: Clicking 'Show in Explorer' doesn't bring Explorer to the front - #2127",
      "[Fixed] Windows: Opening links doesn't bring the browser to the front - #1945",
      "[Fixed] macOS: Closing the window wouldn't exit fullscreen -  #1901",
      "[Fixed] Scale blankslate images so they look nicer on high resolution displays - #1946",
      "[Fixed] Windows: Installer not completing or getting stuck in a loop - #1875 #1863",
      "[Fixed] Move the 'Forgot Password' link to fix the tab order of the sign in view - #2200"
    ],
    "0.6.3-beta7": [],
    "0.6.3-beta6": [],
    "0.6.3-beta5": [],
    "0.6.3-beta4": [],
    "0.6.3-beta3": [],
    "0.6.3-beta2": [],
    "0.6.3-beta1": [],
    "0.6.3-beta0": [],
    "0.6.2": [
      "[New] Link to User Guides from the Help menu - #1963",
      "[New] Added the 'Open in External Editor' contextual menu item to changed files - #2023",
      "[New] Added the 'Show' and 'Open Command Prompt' contextual menu items to repositories - #1554",
      "[New] Windows: Support self-signed or untrusted certificates - #671",
      "[New] Copy the SHA to the clipboard when clicked - #1501",
      "[Improved] Provide the option of initializing a new repository when adding a directory that isn't already one - #969",
      "[Improved] Link to the working directory when there are no changes - #1871",
      "[Improved] Hitting Enter when selecting a base branch creates the new branch - #1780",
      "[Improved] Prefix repository names with their owner if they are ambiguous - #1848",
      "[Fixed] Sort and filter licenses like GitHub.com - #1987",
      "[Fixed] Long branch names not getting truncated in the Rename Branch dialog - #1891",
      "[Fixed] Prune old log files - #1540",
      "[Fixed] Ensure the local path is valid before trying to create a new repository - #1487",
      "[Fixed] Support cloning repository wikis - #1624",
      "[Fixed] Disable the Select All checkbox when there are no changes - #1389",
      "[Fixed] Changed docx files wouldn't show anything in the diff panel - #1990",
      "[Fixed] Disable the Merge button when there are no commits to merge - #1359",
      "[Fixed] Username/password authentication not working for GitHub Enterprise - #2064",
      "[Fixed] Better error messages when an API call fails - #2017",
      "[Fixed] Create the 'logs' directory if it doesn't exist - #1550",
      "[Fixed] Enable the 'Remove' menu item for missing repositories - #1776"
    ],
    "0.6.1": [
      "[Fixed] Properly log stats opt in/out - #1949",
      "[Fixed] Source maps for exceptions in the main process - #1957",
      "[Fixed] Styling of the exception dialog - #1956",
      "[Fixed] Handle ambiguous references - #1947",
      "[Fixed] Handle non-ASCII text in diffs - #1970",
      "[Fixed] Uncaught exception when hitting the arrow keys after showing autocompletions - #1971",
      "[Fixed] Clear the organizations list when publishing a new repository and switching between tabs - #1969",
      "[Fixed] Push properly when a tracking branch has a different name from the local branch - #1967",
      "[Improved] Warn when line endings will change - #1906"
    ],
    "0.6.0": [
      "[Fixed] Issue autocompletion not working for older issues - #1814",
      "[Fixed] GitHub repository association not working for repositories with some remote URL formats - #1826 #1679",
      "[Fixed] Don't try to delete a remote branch that no longer exists - #1829",
      "[Fixed] Tokens created by development builds would be used in production builds but wouldn't work - #1727",
      "[Fixed] Submodules can now be added - #708",
      "[Fixed] Properly handle the case where a file is added to the index but removed from the working tree - #1310",
      "[Fixed] Use a local image for the default avatar - #1621",
      "[Fixed] Make the file path in diffs selectable - #1768",
      "[Improved] More logging! - #1823",
      "[Improved] Better error message when trying to add something that's not a repository - #1747",
      "[Improved] Copy the shell environment into the app's environment - #1796",
      "[Improved] Updated to Git 2.13.0 - #1897",
      "[Improved] Add 'Reveal' to the contextual menu for changed files - #1566",
      "[Improved] Better handling of large diffs - #1818 #1524",
      "[Improved] App launch time - #1900"
    ],
    "0.5.9": [
      "[New] Added Zoom In and Zoom Out - #1217",
      "[Fixed] Various errors when on an unborn branch - #1450",
      "[Fixed] Disable push/pull menu items when there is no remote - #1448",
      "[Fixed] Better error message when the GitHub Enterprise version is too old - #1628",
      "[Fixed] Error parsing non-JSON responses - #1505 #1522",
      "[Fixed] Updated the 'Install Git' help documentation link - #1797",
      "[Fixed] Disable menu items while in the Welcome flow - #1529",
      "[Fixed] Windows: Fall back to HOME if Document cannot be found - #1825",
      "[Improved] Close the window when an exception occurs - #1562",
      "[Improved] Always use merge when pulling - #1627",
      "[Improved] Move the 'New Branch' menu item into the Branch menu - #1757",
      "[Improved] Remove Repository's default button is now Cancel - #1751",
      "[Improved] Only fetch the default remote - #1435",
      "[Improved] Faster commits with many files - #1405",
      "[Improved] Measure startup time more reliably - #1798",
      "[Improved] Prefer the GitHub repository name instead of the name on disk - #664"
    ],
    "0.5.8": [
      "[Fixed] Switching tabs in Preferences/Settings or Repository Settings would close the dialog - #1724",
      "[Improved] Standardized colors which improves contrast and readability - #1713"
    ],
    "0.5.7": [
      "[Fixed] Windows: Handle protocol events which launch the app - #1582",
      "[Fixed] Opting out of stats reporting in the Welcome flow - #1698",
      "[Fixed] Commit description text being too light - #1695",
      "[Fixed] Exception on startup if the app was activated too quickly - #1564",
      "[Improved] Default directory for cloning now - #1663",
      "[Improved] Accessibility support - #1289",
      "[Improved] Lovely blank slate illustrations - #1708"
    ],
    "0.5.6": [
      "[Fixed] macOS: The buttons in the Untrusted Server dialog not doing anything - #1622",
      "[Fixed] Better warning in Rename Branch when the branch will be created with a different name than was entered - #1480",
      "[Fixed] Provide a tooltip for commit summaries in the History list - #1483",
      "[Fixed] Prevent the Update Available banner from getting squished - #1632",
      "[Fixed] Title bar not responding to double-clicks - #1590 #1655",
      "[Improved] Discard All Changes is now accessible by right-clicking the file column header - #1635"
    ],
    "0.5.5": [
      "[Fixed] Save the default path after creating a new repository - #1486",
      "[Fixed] Only let the user launch the browser once for the OAuth flow - #1427",
      "[Fixed] Don't linkify invalid URLs - #1456",
      "[Fixed] Excessive padding in the Merge Branch dialog - #1577",
      "[Fixed] Octicon pixel alignment issues - #1584",
      "[Fixed] Windows: Invoking some menu items would break the window's snapped state - #1603",
      "[Fixed] macOS: Errors authenticating while pushing - #1514",
      "[Fixed] Don't linkify links in the History list or in Undo - #1548 #1608 #1474",
      "[Fixed] Diffs not working when certain git config values were set - #1559"
    ],
    "0.5.4": [
      "[Fixed] The release notes URL pointed to the wrong page - #1503",
      "[Fixed] Only create the `logs` directory if it doesn't already exist - #1510",
      "[Fixed] Uncaught exception creating a new repository if you aren't a member of any orgs - #1507",
      "[Fixed] Only report the first uncaught exception - #1517",
      "[Fixed] Include the name of the default branch in the New Branch dialog - #1449",
      "[Fixed] Uncaught exception if a network error occurred while loading user email addresses - #1522 #1508",
      "[Fixed] Uncaught exception while performing a contextual menu action - #1532",
      "[Improved] Move all error logging to the main process - #1473",
      "[Improved] Stats reporting reliability - #1561"
    ],
    "0.5.3": [
      "[Fixed] Display of large image diffs - #1494",
      "[Fixed] Discard Changes spacing - #1495"
    ],
    "0.5.2": [
      "[Fixed] Display errors that happen while publishing a repository - #1396",
      "[Fixed] Menu items not updating - #1462",
      "[Fixed] Always select the first changed file - #1306",
      "[Fixed] macOS: Use Title Case consistently - #1477 #1481",
      "[Fixed] Create Branch padding - #1479",
      "[Fixed] Bottom padding in commit descriptions - #1345",
      "[Improved] Dialog polish - #1451",
      "[Improved] Store logs in a logs directory - #1370",
      "[Improved] New Welcome illustrations - #1471",
      "[Improved] Request confirmation before removing a repository - #1233",
      "[Improved] Windows icon polish - #1457"
    ],
    "0.5.1": [
      "[New] Windows: A nice little gif while installing the app - #1440",
      "[Fixed] Disable pinch zoom - #1431",
      "[Fixed] Don't show carriage return indicators in diffs - #1444",
      "[Fixed] History wouldn't update after switching branches - #1446",
      "[Improved] Include more information in exception reports - #1429",
      "[Improved] Updated Terms and Conditions - #1438",
      "[Improved] Sub-pixel anti-aliasing in some lists - #1452",
      "[Improved] Windows: A new application identifier, less likely to collide with other apps - #1441"
    ],
    "0.5.0": [
      "[Added] Menu item for showing the app logs - #1349",
      "[Fixed] Don't let the two-factor authentication dialog be submitted while it's empty - #1386",
      "[Fixed] Undo Commit showing the wrong commit - #1373",
      "[Fixed] Windows: Update the icon used for the installer - #1410",
      "[Fixed] Undoing the first commit - #1401",
      "[Fixed] A second window would be opened during the OAuth dance - #1382",
      "[Fixed] Don't include the comment from the default merge commit message - #1367",
      "[Fixed] Show progress while committing - #923",
      "[Fixed] Windows: Merge Branch sizing would be wrong on high DPI monitors - #1210",
      "[Fixed] Windows: Resize the app from the top left corner - #1424",
      "[Fixed] Changing the destination path for cloning a repository now appends the repository's name - #1408",
      "[Fixed] The blank slate view could be visible briefly when the app launched - #1398",
      "[Improved] Performance updating menu items - #1321",
      "[Improved] Windows: Dim the title bar when the app loses focus - #1189"
    ],
    "0.0.39": ["[Fixed] An uncaught exception when adding a user - #1394"],
    "0.0.38": [
      "[New] Shiny new icon! - #1221",
      "[New] More helpful blank slate view - #871",
      "[Fixed] Don't allow Undo while pushing/pulling/fetching - #1047",
      "[Fixed] Updating the default branch on GitHub wouldn't be reflected in the app - #1028 #1314",
      "[Fixed] Long repository names would overflow their container - #1331",
      "[Fixed] Removed development menu items in production builds - #1031 #1251 #1323 #1340",
      "[Fixed] Create Branch no longer changes as it's animating closed - #1304",
      "[Fixed] Windows: Cut / Copy / Paste menu items not working - #1379",
      "[Improved] Show a better error message when the user tries to authenticate with a personal access token - #1313",
      "[Improved] Link to the repository New Issue page from the Help menu - #1349",
      "[Improved] Clone in Desktop opens the Clone dialog - #918"
    ],
    "0.0.37": [
      "[Fixed] Better display of the 'no newline at end of file' indicator - #1253",
      "[Fixed] macOS: Destructive dialogs now use the expected button order - #1315",
      "[Fixed] Display of submodule paths - #785",
      "[Fixed] Incomplete stats submission - #1337",
      "[Improved] Redesigned welcome flow - #1254",
      "[Improved] App launch time - #1225",
      "[Improved] Handle uncaught exceptions - #1106"
    ],
    "0.0.36": [
      "[Fixed] Bugs around associating an email address with a GitHub user - #975",
      "[Fixed] Use the correct reference name for an unborn branch - #1283",
      "[Fixed] Better diffs for renamed files - #980",
      "[Fixed] Typo in Create Branch - #1303",
      "[Fixed] Don't allow whitespace-only branch names - #1288",
      "[Improved] Focus ring polish - #1287",
      "[Improved] Less intrusive update notifications - #1136",
      "[Improved] Faster launch time on Windows - #1309",
      "[Improved] Faster git information refreshing - #1305",
      "[Improved] More consistent use of sentence case on Windows - #1316",
      "[Improved] Autocomplete polish - #1241"
    ],
    "0.0.35": [
      "[New] Show push/pull/fetch progress - #1238",
      "[Fixed] macOS: Add the Zoom menu item - #1260",
      "[Fixed] macOS: Don't show the titlebar while full screened - #1247",
      "[Fixed] Windows: Updates would make the app unresponsive - #1269",
      "[Fixed] Windows: Keyboard navigation in menus - #1293",
      "[Fixed] Windows: Repositories list item not working - #1293",
      "[Fixed] Auto updater errors not being propagated properly - #1266",
      "[Fixed] Only show the current branch tooltip on the branches button - #1275",
      "[Fixed] Double path truncation - #1270",
      "[Fixed] Sometimes toggling a file's checkbox would get undone - #1248",
      "[Fixed] Uncaught exception when internet connectivity was lost - #1048",
      "[Fixed] Cloned repositories wouldn't be associated with their GitHub repository - #1285",
      "[Improved] Better performance on large repositories - #1281",
      "[Improved] Commit summary is now expandable when the summary is long - #519",
      "[Improved] The SHA in historical commits is now selectable - #1154",
      "[Improved] The Create Branch dialog was polished and refined - #1137"
    ],
    "0.0.34": [
      "[New] macOS: Users can choose whether to accept untrusted certificates - #671",
      "[New] Windows: Users are prompted to install git when opening a shell if it is not installed - #813",
      "[New] Checkout progress is shown if branch switching takes a while - #1208",
      "[New] Commit summary and description are automatically populated for merge conflicts - #1228",
      "[Fixed] Cloning repositories while not signed in - #1163",
      "[Fixed] Merge commits are now created as merge commits - #1216",
      "[Fixed] Display of diffs with /r newline - #1234",
      "[Fixed] Windows: Maximized windows are no longer positioned slightly off screen - #1202",
      "[Fixed] JSON parse errors - #1243",
      "[Fixed] GitHub Enterprise repositories were not associated with the proper Enterprise repository - #1242",
      "[Fixed] Timestamps in the Branches list would wrap - #1255",
      "[Fixed] Merges created from pulling wouldn't use the right git author - #1262",
      "[Improved] Check for update errors are suppressed if they happen in the background - #1104, #1195",
      "[Improved] The shortcut to show the repositories list is now command or control-T - #1220",
      "[Improved] Command or control-W now closes open dialogs - #949",
      "[Improved] Less memory usage while parsing large diffs - #1235"
    ],
    "0.0.33": ["[Fixed] Update Now wouldn't update now - #1209"],
    "0.0.32": [
      "[New] You can now disable stats reporting from Preferences > Advanced - #1120",
      "[New] Acknowledgements are now available from About - #810",
      "[New] Open pull requests from dot com in the app - #808",
      "[Fixed] Don't show background fetch errors - #875",
      "[Fixed] No more surprise and delight - #620",
      "[Fixed] Can't discard renamed files - #1177",
      "[Fixed] Logging out of one account would log out of all accounts - #1192",
      "[Fixed] Renamed files truncation - #695",
      "[Fixed] Git on Windows now integrates with the system certificate store - #706",
      "[Fixed] Cloning with an account/repoository shortcut would always fail - #1150",
      "[Fixed] OS version reporting - #1130",
      "[Fixed] Publish a new repository would always fail - #1046",
      "[Fixed] Authentication would fail for the first repository after logging in - #1118",
      "[Fixed] Don't flood the user with errors if a repository disappears on disk - #1132",
      "[Improved] The Merge dialog uses the Branches list instead of a drop down menu - #749",
      "[Improved] Lots of design polish - #1188, #1183, #1170, #1184, #1181, #1179, #1142, #1125"
    ],
    "0.0.31": [
      "[New] Prompt user to login when authentication error occurs - #903",
      "[New] Windows application has a new app menu, replaces previous hamburger menu - #991",
      "[New] Refreshed colours to align with GitHub website scheme -  #1077",
      "[New] Custom about dialog on all platforms - #1102",
      "[Fixed] Improved error handling when probing for a GitHub Enterprise server - #1026",
      "[Fixed] User can cancel 2FA flow - #1057",
      "[Fixed] Tidy up current set of menu items - #1063",
      "[Fixed] Manually focus the window when a URL action has been received - #1072",
      "[Fixed] Disable middle-click event to prevent new windows being launched - #1074",
      "[Fixed] Pre-fill the account name in the Welcome wizard, not login - #1078",
      "[Fixed] Diffs wouldn't work if an external diff program was configured - #1123",
      "[Improved] Lots of design polish work - #1113, #1099, #1094, #1077"
    ],
    "0.0.30": [
      "[Fixed] Crash when invoking menu item due to incorrect method signature - #1041"
    ],
    "0.0.29": [
      "[New] Commit summary and description fields now display issues and mentions as links for GitHub repositories - #941",
      "[New] Show placeholder when the repository cannot be found on disk - #946",
      "[New] New Repository actions moved out of popover and into new menu - #1018",
      "[Fixed] Display a helpful error message when an unverified user signs into GitHub Desktop - #1010",
      "[Fixed] Fix kerning issue when access keys displayed - #1033",
      "[Fixed] Protected branches show a descriptive error when the push is rejected - #1036",
      "[Fixed] 'Open in shell' on Windows opens to repository location - #1037"
    ],
    "0.0.28": ["[Fixed] Bumping release notes to test deployments again"],
    "0.0.27": [
      "[Fixed] 2FA dialog when authenticating has information for SMS authentication - #1009",
      "[Fixed] Autocomplete for users handles accounts containing `-` - #1008"
    ],
    "0.0.26": [
      "[Fixed] Address deployment issue by properly documenting release notes"
    ],
    "0.0.25": [
      "[Added] Autocomplete displays user matches - #942",
      "[Fixed] Handle Enter key in repository and branch list when no matches exist - #995",
      "[Fixed] 'Add Repository' button displays in dropdown when repository list empty - #984",
      "[Fixed] Correct icon displayed for non-GitHub repository - #964 #955",
      "[Fixed] Enter key when inside dialog submits form - #956",
      "[Fixed] Updated URL handler entry on macOS - #945",
      "[Fixed] Commit button is disabled while commit in progress - #940",
      "[Fixed] Handle index state change when gitginore change is discarded - #935",
      "[Fixed] 'Create New Branch' view squashes branch list when expanded - #927",
      "[Fixed] Application creates repository path if it doesn't exist on disk - #925",
      "[Improved] Preferences sign-in flow updated to standalone dialogs - #961"
    ],
    "0.0.24": ["Changed a thing", "Added another thing"]
  }
}<|MERGE_RESOLUTION|>--- conflicted
+++ resolved
@@ -1,6 +1,5 @@
 {
   "releases": {
-<<<<<<< HEAD
     "1.6.4": [
       "[Fixed] Embedded Git not working for core.longpath usage in some environments - #7028",
       "[Fixed] \"Recover missing repository\" can get stuck in a loop - #7038"
@@ -8,10 +7,9 @@
     "1.6.4-beta1": [
       "[Fixed] Embedded Git not working for core.longpath usage in some environments - #7028",
       "[Fixed] \"Recover missing repository\" can get stuck in a loop - #7038"
-=======
+    ],
     "1.6.4-beta0": [
       "[Removed] Option to discard when files would be overwritten by a checkout - #7016"
->>>>>>> fa83e8c8
     ],
     "1.6.3": [
       "[New] Display \"pull with rebase\" if a user has set this option in their Git config - #6553 #3422",
