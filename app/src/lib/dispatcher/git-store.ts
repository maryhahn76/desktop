--- conflicted
+++ resolved
@@ -383,18 +383,11 @@
    * @param user - The user to use for authentication if needed.
    */
   public async fetch(user: User | null): Promise<void> {
-<<<<<<< HEAD
     const remotes = await getRemotes(this.repository)
 
     remotes.forEach(async remote => {
-      await fetchRepo(this.repository, user, remote)
+      await fetchRepo(this.repository, user, remote.name)
     })
-=======
-    const remote = this._remote
-    if (!remote) { return }
-
-    return fetchRepo(this.repository, user, remote.name)
->>>>>>> b79365c6
   }
 
   /** Calculate the ahead/behind for the current branch. */
@@ -408,7 +401,6 @@
     this.emitUpdate()
   }
 
-<<<<<<< HEAD
   /**
    * Load the remote for the current branch, or the default remote if no
    * tracking information found.
@@ -417,15 +409,19 @@
     const tip = this.tip
     if (tip.kind === TipState.Valid) {
       const branch = tip.branch
-      this._remoteName = branch.remote || await getDefaultRemote(this.repository)
-    } else {
-      this._remoteName = await getDefaultRemote(this.repository)
-    }
-=======
-  /** Load the default remote. */
-  public async loadDefaultRemote(): Promise<void> {
-    this._remote = await getDefaultRemote(this.repository)
->>>>>>> b79365c6
+      if (branch.remote) {
+        // TODO: clean this up
+        const allRemotes = await getRemotes(this.repository)
+        const foundRemote = allRemotes.find(r => r.name === branch.remote)
+        if (foundRemote) {
+          this._remote = foundRemote
+        }
+      }
+    }
+
+    if (!this._remote) {
+      this._remote = await getDefaultRemote(this.repository)
+    }
 
     this.emitUpdate()
   }
@@ -480,7 +476,7 @@
   /** Changes the URL for the remote that matches the given name  */
   public async setRemoteURL(name: string, url: string): Promise<void> {
     await this.performFailableOperation(() => setRemoteURL(this.repository, name, url))
-    await this.loadDefaultRemote()
+    await this.loadCurrentRemote()
 
     this.emitUpdate()
   }
