--- conflicted
+++ resolved
@@ -268,11 +268,8 @@
       onChange: this.onChange,
       onKeyDown: this.onKeyDown,
       onBlur: this.onBlur,
-<<<<<<< HEAD
       onContextMenu: this.onContextMenu,
-=======
       disabled: this.props.disabled,
->>>>>>> a70d7c5b
     }
 
     return React.createElement<React.HTMLAttributes<ElementType>, ElementType>(
