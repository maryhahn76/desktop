/* tslint:disable:no-sync-functions */

import { expect } from 'chai'

import * as Path from 'path'
import * as Fs from 'fs'
import { GitProcess } from 'dugite'

import {
  AppStore,
  GitHubUserStore,
  CloningRepositoriesStore,
  EmojiStore,
  IssuesStore,
  SignInStore,
  RepositoriesStore,
  AccountsStore,
  PullRequestStore,
} from '../../src/lib/stores'
import {
  TestGitHubUserDatabase,
  TestStatsDatabase,
  TestIssuesDatabase,
  TestRepositoriesDatabase,
} from '../helpers/databases'
import { setupEmptyRepository } from '../helpers/repositories'
import { InMemoryStore, AsyncInMemoryStore } from '../helpers/stores'

import { StatsStore } from '../../src/lib/stats'

import {
  RepositorySection,
  SelectionType,
  IRepositoryState,
} from '../../src/lib/app-state'
import { Repository } from '../../src/models/repository'
import { Commit } from '../../src/models/commit'
import { getCommit } from '../../src/lib/git'

<<<<<<< HEAD
import { setupEmptyRepository } from '../fixture-helper'
import { TestRepositoriesDatabase } from '../test-repositories-database'
import { InMemoryStore } from '../in-memory-store'
import { AsyncInMemoryStore } from '../async-in-memory-store'
import { TestPullRequestDatabase } from '../test-pull-request-database'

=======
>>>>>>> ad057698
describe('AppStore', () => {
  async function createAppStore(): Promise<AppStore> {
    const db = new TestGitHubUserDatabase()
    await db.reset()

    const issuesDb = new TestIssuesDatabase()
    await issuesDb.reset()

    const statsDb = new TestStatsDatabase()
    await statsDb.reset()

    const repositoriesDb = new TestRepositoriesDatabase()
    await repositoriesDb.reset()
    const repositoriesStore = new RepositoriesStore(repositoriesDb)

    const accountsStore = new AccountsStore(
      new InMemoryStore(),
      new AsyncInMemoryStore()
    )

    const pullRequestStore = new PullRequestStore(
      new TestPullRequestDatabase(),
      repositoriesStore
    )

    return new AppStore(
      new GitHubUserStore(db),
      new CloningRepositoriesStore(),
      new EmojiStore(),
      new IssuesStore(issuesDb),
      new StatsStore(statsDb),
      new SignInStore(),
      accountsStore,
      repositoriesStore,
      pullRequestStore
    )
  }

  it('can select a repository', async () => {
    const appStore = await createAppStore()

    const repo = await setupEmptyRepository()

    await appStore._selectRepository(repo)

    const state = appStore.getState()
    expect(state.selectedState).is.not.null
    expect(state.selectedState!.repository.path).to.equal(repo.path)
  })

  describe('undo first commit', () => {
    function getAppState(appStore: AppStore): IRepositoryState {
      const selectedState = appStore.getState().selectedState
      if (!selectedState) {
        throw new chai.AssertionError('No selected state for AppStore')
      }

      switch (selectedState.type) {
        case SelectionType.Repository:
          return selectedState.state
        default:
          throw new chai.AssertionError(
            `Got selected state of type ${selectedState.type} which is not supported.`
          )
      }
    }

    let repo: Repository | null = null
    let firstCommit: Commit | null = null

    beforeEach(async () => {
      repo = await setupEmptyRepository()

      const file = 'README.md'
      const filePath = Path.join(repo.path, file)

      Fs.writeFileSync(filePath, 'SOME WORDS GO HERE\n')

      await GitProcess.exec(['add', file], repo.path)
      await GitProcess.exec(['commit', '-m', 'added file'], repo.path)

      firstCommit = await getCommit(repo, 'master')
      expect(firstCommit).to.not.equal(null)
      expect(firstCommit!.parentSHAs.length).to.equal(0)
    })

    it('clears the undo commit dialog', async () => {
      const repository = repo!

      const appStore = await createAppStore()

      // select the repository and show the changes view
      await appStore._selectRepository(repository)
      await appStore._changeRepositorySection(
        repository,
        RepositorySection.Changes
      )

      let state = getAppState(appStore)
      expect(state.localCommitSHAs.length).to.equal(1)

      await appStore._undoCommit(repository, firstCommit!)

      state = getAppState(appStore)
      expect(state.localCommitSHAs).to.be.empty
    })
  })
})<|MERGE_RESOLUTION|>--- conflicted
+++ resolved
@@ -22,6 +22,7 @@
   TestStatsDatabase,
   TestIssuesDatabase,
   TestRepositoriesDatabase,
+  TestPullRequestDatabase,
 } from '../helpers/databases'
 import { setupEmptyRepository } from '../helpers/repositories'
 import { InMemoryStore, AsyncInMemoryStore } from '../helpers/stores'
@@ -37,15 +38,6 @@
 import { Commit } from '../../src/models/commit'
 import { getCommit } from '../../src/lib/git'
 
-<<<<<<< HEAD
-import { setupEmptyRepository } from '../fixture-helper'
-import { TestRepositoriesDatabase } from '../test-repositories-database'
-import { InMemoryStore } from '../in-memory-store'
-import { AsyncInMemoryStore } from '../async-in-memory-store'
-import { TestPullRequestDatabase } from '../test-pull-request-database'
-
-=======
->>>>>>> ad057698
 describe('AppStore', () => {
   async function createAppStore(): Promise<AppStore> {
     const db = new TestGitHubUserDatabase()
