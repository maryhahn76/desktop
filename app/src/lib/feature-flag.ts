--- conflicted
+++ resolved
@@ -117,14 +117,16 @@
 }
 
 /**
-<<<<<<< HEAD
  * Whether or not we should attempt to detect the specific curl
  * error from the WinSSL (schannel) https backend when it fails
  * to check the revocation details of a certificate due to lacking
  * CRL distribution points and/or an offiline revocation server.
  */
 export function enableSchannelCheckRevokeOptOut(): boolean {
-=======
+    return enableDevelopmentFeatures()
+}
+
+/**
  * Whether or not to enable support for automatically resolving the
  * system-configured proxy url and passing that to Git.
  */
@@ -137,6 +139,5 @@
  * "Repository" in the app menu?
  */
 export function enableCreateGitHubIssueFromMenu(): boolean {
->>>>>>> f8466437
   return enableBetaFeatures()
 }