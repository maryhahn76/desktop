--- conflicted
+++ resolved
@@ -119,11 +119,8 @@
   SignIn,
   About,
   PublishRepository,
-<<<<<<< HEAD
+  Acknowledgements,
   UntrustedCertificate,
-=======
-  Acknowledgements,
->>>>>>> c2ef8a25
 }
 
 export type Popup = { type: PopupType.RenameBranch, repository: Repository, branch: Branch } |
@@ -140,11 +137,8 @@
                     { type: PopupType.SignIn } |
                     { type: PopupType.About } |
                     { type: PopupType.PublishRepository, repository: Repository } |
-<<<<<<< HEAD
+                    { type: PopupType.Acknowledgements } |
                     { type: PopupType.UntrustedCertificate, certificate: Electron.Certificate, url: string }
-=======
-                    { type: PopupType.Acknowledgements }
->>>>>>> c2ef8a25
 
 export enum FoldoutType {
   Repository,
