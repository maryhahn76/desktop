--- conflicted
+++ resolved
@@ -84,12 +84,8 @@
     "ts-node": "^3.2.0",
     "tslint": "^4.5.1",
     "tslint-microsoft-contrib": "^4.0.1",
-<<<<<<< HEAD
-    "typescript": "2.4.2",
-    "typescript-eslint-parser": "^5.0.0",
-=======
     "typescript": "2.5.2",
->>>>>>> 8a6081f9
+    "typescript-eslint-parser": "^8.0.0",
     "vrsource-tslint-rules": "^0.12.0",
     "webpack": "^3.5.5",
     "webpack-dev-middleware": "^1.12.0",
