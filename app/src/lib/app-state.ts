--- conflicted
+++ resolved
@@ -179,29 +179,6 @@
   History
 }
 
-<<<<<<< HEAD
-/**
- * An object describing the progression of a branch checkout operation
- */
-export interface ICheckoutProgress {
-  /** The branch that's currently being checked out */
-  readonly targetBranch: string
-
-  /**
-   * The overall progress of the operation, represented as a fraction between
-   * 0 and 1.
-   */
-  readonly progressValue: number
-
-  /**
-   * An informative text for user consumption indicating the current operation
-   * state.
-   */
-  readonly progressText: string
-}
-
-=======
->>>>>>> e3ffc75d
 export interface IRepositoryState {
   readonly historyState: IHistoryState
   readonly changesState: IChangesState
@@ -260,7 +237,7 @@
    * If we're currently working on pushing a branch, fetching
    * from a remote or pulling a branch this provides insight
    * into the progress of that operation.
-   * 
+   *
    * null if no such operation is in flight.
    */
   readonly pushPullFetchProgress: Progress | null
@@ -278,7 +255,7 @@
  */
 interface IProgress {
 
-  /** 
+  /**
    * The overall progress of the operation, represented as a fraction between
    * 0 and 1.
    */
@@ -286,7 +263,7 @@
 
   /**
    * An informative text for user consumption indicating the current operation
-   * state. This will be high level such as 'Pushing origin' or 
+   * state. This will be high level such as 'Pushing origin' or
    * 'Fetching upstream' and will typically persist over a number of progress
    * events. For more detailed information about the progress see
    * the description field
@@ -300,18 +277,18 @@
   readonly description?: string
 }
 
-/** 
+/**
  * An object describing progression of an operation that can't be
  * directly mapped or attributed to either one of the more specific
  * progress events (Fetch, Checkout etc). An example of this would be
  * our own refreshing of internal repository state that takes part
- * after fetch, push and pull.  
+ * after fetch, push and pull.
  */
 export interface IGenericProgress extends IProgress {
   kind: 'generic'
 }
 
-/** 
+/**
  * An object describing the progression of a branch checkout operation
  */
 export interface ICheckoutProgress extends IProgress {
@@ -321,7 +298,7 @@
   readonly targetBranch: string
 }
 
-/** 
+/**
  * An object describing the progression of a fetch operation
  */
 export interface IFetchProgress extends IProgress {
@@ -333,7 +310,7 @@
   readonly remote: string,
 }
 
-/** 
+/**
  * An object describing the progression of a pull operation
  */
 export interface IPullProgress extends IProgress {
@@ -345,7 +322,7 @@
   readonly remote: string,
 }
 
-/** 
+/**
  * An object describing the progression of a pull operation
  */
 export interface IPushProgress extends IProgress {
@@ -362,7 +339,7 @@
   readonly branch: string,
 }
 
-/** 
+/**
  * An object describing the progression of a fetch operation
  */
 export interface ICloneProgress extends IProgress {
@@ -418,7 +395,7 @@
   readonly workingDirectory: WorkingDirectoryStatus
 
   /**
-   * The ID of the selected file. The file itself can be looked up in 
+   * The ID of the selected file. The file itself can be looked up in
    * `workingDirectory`.
    */
   readonly selectedFileID: string | null
