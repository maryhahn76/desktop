--- conflicted
+++ resolved
@@ -122,15 +122,11 @@
   await ensureDir(path)
   await git(['init'], path, 'tutorial:init')
 
-<<<<<<< HEAD
   if (branch !== DefaultBranchInGit) {
     await git(['checkout', '-b', branch], path, 'tutorial:rename-branch')
   }
 
   await writeFile(Path.join(path, 'README.md'), InititalReadmeContents)
-=======
-  await writeFile(Path.join(path, 'README.md'), InitialReadmeContents)
->>>>>>> bdcd1749
 
   await git(['add', '--', 'README.md'], path, 'tutorial:add')
   await git(['commit', '-m', 'Initial commit'], path, 'tutorial:commit')
