--- conflicted
+++ resolved
@@ -143,13 +143,8 @@
                      onSelectionChanged={row => this.handleSelectionChanged(row)}
                      repos={this.state.repos}
                      loading={this.state.loadingRepos}/>
-<<<<<<< HEAD
-        </div>
+        </Sidebar>
         <Info selectedRepo={selectedRepo}/>
-=======
-        </Sidebar>
-        <Info selectedRepo={selectedRepo} user={this.state.user}/>
->>>>>>> 35268d8c
       </div>
     )
   }
